--- conflicted
+++ resolved
@@ -166,19 +166,4 @@
 #else
 	registerOption<string_t>("version.dependencies", "discrete");
 #endif
-<<<<<<< HEAD
-=======
-}
-
-void ConfigCentral::initializeMemoryDependentOptions()
-{
-	// The cluster.local_memory variable determines the size of the local address
-	// space per cluster node. The default value is the minimum between 2GB and
-	// the 5% of the total physical memory of the machine
-	size_t totalMemory = HardwareInfo::getPhysicalMemorySize();
-	size_t localSize = std::min(2UL << 30, totalMemory / 20);
-
-	ConfigCentral &central = getCentral();
-	central.updateOption<memory_t>("cluster.local_memory", localSize);
->>>>>>> 8d8959d1
 }