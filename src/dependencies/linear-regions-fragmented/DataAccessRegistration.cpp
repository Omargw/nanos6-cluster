/*
	This file is part of Nanos6 and is licensed under the terms contained in the COPYING file.

	Copyright (C) 2015-2020 Barcelona Supercomputing Center (BSC)
*/

#ifdef HAVE_CONFIG_H
#include <config.h>
#endif

#include <cassert>
#include <deque>
#include <iostream>
#include <mutex>
#include <algorithm>

#include "BottomMapEntry.hpp"
#include "CPUDependencyData.hpp"
#include "CommutativeScoreboard.hpp"
#include "DataAccess.hpp"
#include "DataAccessRegistration.hpp"
#include "ReductionInfo.hpp"
#include "TaskDataAccesses.hpp"
#include "executors/threads/TaskFinalization.hpp"
#include "executors/threads/ThreadManager.hpp"
#include "executors/threads/WorkerThread.hpp"
#include "hardware/places/ComputePlace.hpp"
#include "memory/directory/Directory.hpp"
#include "scheduling/Scheduler.hpp"
#include "support/Containers.hpp"
#include "tasks/Task.hpp"

#include <ClusterManager.hpp>
#include <ExecutionWorkflow.hpp>
#include <InstrumentComputePlaceId.hpp>
#include <InstrumentDependenciesByAccess.hpp>
#include <InstrumentDependenciesByAccessLinks.hpp>
#include <InstrumentLogMessage.hpp>
#include <InstrumentReductions.hpp>
#include <InstrumentTaskId.hpp>
#include <InstrumentDependencySubsystemEntryPoints.hpp>
#include <InstrumentDebug.hpp>
#include <ObjectAllocator.hpp>

#include "cluster/ClusterUtil.hpp"

#ifdef USE_CLUSTER
#include "ClusterTaskContext.hpp"
#include <ClusterUtil.hpp>
#include "cluster/NodeNamespace.hpp"
#endif

#pragma GCC visibility push(hidden)

const char *dataAccessTypeNames[] = {
	"none", "read", "write", "readwrite", "concurrent", "commutative", "reduction"};

namespace DataAccessRegistration {

	/*
	 * Debugging function to print out the accesses and fragments for a task
	 *
	 * Prints desc, plus task name, then the accesses and fragments
	 */

#ifdef USE_CLUSTER
	__attribute__((unused))
	static void printTaskAccessesAndFragments(const char *desc, Task *task)
	{
		clusterCout << desc << task->getLabel() << "\n";

		assert(task != nullptr);
		TaskDataAccesses &accessStructures = task->getDataAccesses();
		assert(!accessStructures.hasBeenDeleted());

		// Take lock on access structures if not already done
// #ifndef NDEBUG
// 		TaskDataAccesses::spinlock_t *lock = accessStructures._lock.isLockedByThisThread() ?
// 								nullptr : &accessStructures._lock;
// #else
		TaskDataAccesses::spinlock_t *lock = nullptr;
// #endif

		if (lock)
			lock->lock();

		/*
		 * Print all the task accesses. The task accesses correspond to the
		 * regions accessed by the task and its subtasks, and is essentially
		 * what is "visible" to the parent. The task accesses are fragmented,
		 * if necessary, because of sibling task accesses. This is done by
		 * registerTaskDataAccess. There are some circumstances when the task
		 * accesses are fragmented later, for example due to early release of
		 * dependencies.
		 */
		accessStructures._accesses.processAll(
			/* processor: called for each task access */
			[&](TaskDataAccesses::accesses_t::iterator position) -> bool {
				DataAccess *access = &(*position);
				assert(access != nullptr);
				std::cout << "access: (DataAccess *)" << access << ": "
					<< access->getAccessRegion().getStartAddress() << ":"
					<< access->getAccessRegion().getSize()
					<< " rw: " << access->readSatisfied() << access->writeSatisfied()
					<< " loc: " << access->getMemoryPlaceNodeIndex()
					<< " orig: " << access->getMemoryPlaceNodeIndex(access->getConcurrentInitialLocation())
					<< "\n";
				return true; /* always continue, don't stop here */
			}
		);

		/*
		 * Print all the task fragments. The task fragments correspond to
		 * regions accessed by child tasks, so is essentially what is "visible"
		 * to the children. A task starts with no fragments.  As child tasks
		 * are submitted, they will create fragments to cover their accesses
		 * (if not already covered by previous sibling tasks), and the (parent)
		 * task's fragments will be fragmented as necessary.
		 */
		accessStructures._accessFragments.processAll(
			/* processor: called for each task access fragment */
			[&](TaskDataAccesses::access_fragments_t::iterator position) -> bool {
				DataAccess *fragment = &(*position);
				assert(fragment != nullptr);
				std::cout << "fragment: (DataAccess *)" << fragment << ": "
					<< fragment->getAccessRegion().getStartAddress() << ":"
					<< fragment->getAccessRegion().getSize()
					<< " rw: " << fragment->readSatisfied() << fragment->writeSatisfied()
					<< " loc: " << fragment->getMemoryPlaceNodeIndex()
					<< "\n";
				return true; /* always continue, don't stop here */
			}
		);

		/*
		 * Print all the taskwait fragments.
		 */
		accessStructures._taskwaitFragments.processAll(
			/* processor: called for each task access fragment */
			[&](TaskDataAccesses::access_fragments_t::iterator position) -> bool {
				DataAccess *taskwaitFragment = &(*position);
				assert(taskwaitFragment != nullptr);
				std::cout << "taskwaitFragment: (DataAccess *)" << taskwaitFragment << ": "
					<< taskwaitFragment->getAccessRegion().getStartAddress() << ":"
					<< taskwaitFragment->getAccessRegion().getSize()
					<< " rw: " << taskwaitFragment->readSatisfied() << taskwaitFragment->writeSatisfied()
					<< " loc: " << taskwaitFragment->getMemoryPlaceNodeIndex()
					<< "\n";
				return true; /* always continue, don't stop here */
			}
		);

		/*
		 * Print all the bottom map entries.
		 */
		accessStructures._subaccessBottomMap.processAll(
			/* processor: called for each bottom map entry */
			[&](TaskDataAccesses::subaccess_bottom_map_t::iterator bottomMapPosition) -> bool {
				BottomMapEntry *bottomMapEntry = &(*bottomMapPosition);
				assert(bottomMapEntry != nullptr);

				DataAccessLink previous = bottomMapEntry->_link;
				DataAccessRegion region = bottomMapEntry->_region;
				std::cout << "bottom map: region: " << region << " for task ";
				if (previous._task) {
					std::cout << previous._task->getLabel();
				}
				std::cout << "\n";

				/* Always continue with the rest of the bottom map */
				return true;
			}
		);

		// Release lock if not already done by the caller
		if (lock)
			lock->unlock();
	}
#endif //USE_CLUSTER

	typedef CPUDependencyData::removable_task_list_t removable_task_list_t;


	typedef CPUDependencyData::UpdateOperation UpdateOperation;


	struct DataAccessStatusEffects {
		bool _isRegistered: 1 ;
		bool _isSatisfied: 1 ;
		bool _enforcesDependency: 1 ;

		bool _hasNext: 1 ;
		bool _propagatesReadSatisfiabilityToNext: 1 ;
		bool _propagatesWriteSatisfiabilityToNext: 1 ;
		bool _propagatesConcurrentSatisfiabilityToNext: 1 ;
		bool _propagatesCommutativeSatisfiabilityToNext: 1 ;
		bool _propagatesReductionInfoToNext: 1 ;
		bool _propagatesReductionSlotSetToNext: 1 ;
		bool _releasesCommutativeRegion: 1 ;

		bool _propagatesReadSatisfiabilityToFragments: 1 ;
		bool _propagatesWriteSatisfiabilityToFragments: 1 ;
		bool _propagatesConcurrentSatisfiabilityToFragments: 1 ;
		bool _propagatesCommutativeSatisfiabilityToFragments: 1 ;
		bool _propagatesReductionInfoToFragments: 1 ;
		bool _propagatesReductionSlotSetToFragments: 1 ;

		bool _makesReductionOriginalStorageAvailable: 1 ;
		bool _combinesReductionToPrivateStorage: 1 ;
		bool _combinesReductionToOriginal: 1 ;

		bool _linksBottomMapAccessesToNextAndInhibitsPropagation: 1 ;

		bool _isRemovable: 1 ;

		bool _triggersTaskwaitWorkflow: 1 ;

		bool _triggersDataRelease: 1 ;
		bool _triggersDataLinkRead: 1 ;
		bool _triggersDataLinkWrite: 1 ;
		bool _triggersDataLinkConcurrent: 1 ;

		bool _allowNamespacePropagation : 1;

	public:
		DataAccessStatusEffects() :
			_isRegistered(false),
			_isSatisfied(false),
			_enforcesDependency(false),

			_hasNext(false),
			_propagatesReadSatisfiabilityToNext(false),
			_propagatesWriteSatisfiabilityToNext(false),
			_propagatesConcurrentSatisfiabilityToNext(false),
			_propagatesCommutativeSatisfiabilityToNext(false),
			_propagatesReductionInfoToNext(false),
			_propagatesReductionSlotSetToNext(false),
			_releasesCommutativeRegion(false),

			_propagatesReadSatisfiabilityToFragments(false),
			_propagatesWriteSatisfiabilityToFragments(false),
			_propagatesConcurrentSatisfiabilityToFragments(false),
			_propagatesCommutativeSatisfiabilityToFragments(false),
			_propagatesReductionInfoToFragments(false),
			_propagatesReductionSlotSetToFragments(false),

			_makesReductionOriginalStorageAvailable(false),
			_combinesReductionToPrivateStorage(false),
			_combinesReductionToOriginal(false),

			_linksBottomMapAccessesToNextAndInhibitsPropagation(false),

			_isRemovable(false),

			_triggersTaskwaitWorkflow(false),
			_triggersDataRelease(false),
			_triggersDataLinkRead(false),
			_triggersDataLinkWrite(false),
			_triggersDataLinkConcurrent(false),
			_allowNamespacePropagation(true)
		{
		}

		DataAccessStatusEffects(DataAccess const *access)
		{
			_isRegistered = access->isRegistered();

			_isSatisfied = access->satisfied();
			_enforcesDependency =
				!access->isWeak() && !_isSatisfied &&
				// Reduction accesses can begin as soon as they have a ReductionInfo (even without SlotSet)
				!((access->getType() == REDUCTION_ACCESS_TYPE) && (access->receivedReductionInfo() || access->allocatedReductionInfo())) && (access->getObjectType() == access_type);
			_hasNext = access->hasNext();

			// Propagation to fragments
			if (access->hasSubaccesses()) {
				_propagatesReadSatisfiabilityToFragments = access->readSatisfied();
				_propagatesWriteSatisfiabilityToFragments = access->writeSatisfied();
				_propagatesConcurrentSatisfiabilityToFragments =
						access->concurrentSatisfied() && access->satisfied();
				_propagatesCommutativeSatisfiabilityToFragments =
						access->commutativeSatisfied() && access->satisfied();
				// If an access allocates a ReductionInfo, its fragments will have the ReductionInfo
				// set as soon as they are created (being created as a copy of the parent access)
				// For this, this trigger is used to propagate to the fragments the information of
				// *having received* (not having allocated) a ReductionInfo, as this is what is actually
				// tracked in the fragment's 'receivedReductionInfo' status bit
				_propagatesReductionInfoToFragments = access->receivedReductionInfo();
				// Non-reduction accesses will propagate received ReductionSlotSet to their fragments
				// to make their status consistent with the access itself
				_propagatesReductionSlotSetToFragments = access->receivedReductionSlotSet();
			} else {
				_propagatesReadSatisfiabilityToFragments = false;
				_propagatesWriteSatisfiabilityToFragments = false;
				_propagatesConcurrentSatisfiabilityToFragments = false;
				_propagatesCommutativeSatisfiabilityToFragments = false;
				_propagatesReductionInfoToFragments = false;
				_propagatesReductionSlotSetToFragments = false;
			}

			// Propagation to next
			if (_hasNext) {

				assert(access->getObjectType() != taskwait_type);

				// This can happen now if a remote task has a successor in the namespace
				// assert(access->getObjectType() != top_level_sink_type);

				if (access->hasSubaccesses()) {
					assert(access->getObjectType() == access_type);
					_propagatesReadSatisfiabilityToNext =
						access->canPropagateReadSatisfiability() && access->readSatisfied()
						&& ((access->getType() == READ_ACCESS_TYPE) || (access->getType() == NO_ACCESS_TYPE));
					_propagatesWriteSatisfiabilityToNext = false; // Write satisfiability is propagated through the fragments
					_propagatesConcurrentSatisfiabilityToNext =
						access->canPropagateConcurrentSatisfiability() && access->concurrentSatisfied()
						&& (access->getType() == CONCURRENT_ACCESS_TYPE);
					_propagatesCommutativeSatisfiabilityToNext =
						access->canPropagateCommutativeSatisfiability() && access->commutativeSatisfied()
						&& (access->getType() == COMMUTATIVE_ACCESS_TYPE);
					_propagatesReductionInfoToNext =
						access->canPropagateReductionInfo()
						&& (access->receivedReductionInfo() || access->allocatedReductionInfo())
						// For 'write' and 'readwrite' accesses we need to propagate the ReductionInfo through fragments only,
						// in order to be able to propagate a nested reduction ReductionInfo outside
						&& ((access->getType() != WRITE_ACCESS_TYPE) && (access->getType() != READWRITE_ACCESS_TYPE));
					_propagatesReductionSlotSetToNext = false; // ReductionSlotSet is propagated through the fragments
					// Occasionally data release step needs to be propagated here
				} else if (
					(access->getObjectType() == fragment_type)
					|| (access->getObjectType() == taskwait_type)
					|| (access->getObjectType() == top_level_sink_type)) {
					_propagatesReadSatisfiabilityToNext =
						access->canPropagateReadSatisfiability()
						&& access->readSatisfied();
					_propagatesWriteSatisfiabilityToNext = access->writeSatisfied() && !access->getNamespaceNextIsIn();
					_propagatesConcurrentSatisfiabilityToNext =
						access->canPropagateConcurrentSatisfiability()
						&& !access->getNamespaceNextIsIn()
						&& access->concurrentSatisfied();
					_propagatesCommutativeSatisfiabilityToNext =
						access->canPropagateCommutativeSatisfiability()
						&& !access->getNamespaceNextIsIn()
						&& access->commutativeSatisfied();
					_propagatesReductionInfoToNext =
						access->canPropagateReductionInfo()
						&& (access->receivedReductionInfo() || access->allocatedReductionInfo());
					_propagatesReductionSlotSetToNext =
						(access->getType() == REDUCTION_ACCESS_TYPE)
						&& access->complete()
						&& access->receivedReductionInfo()
						&& !access->closesReduction()
						&& (access->allocatedReductionInfo()
								|| access->receivedReductionSlotSet());
				} else {
					assert(access->getObjectType() == access_type);
					assert(!access->hasSubaccesses());

					// A regular access without subaccesses but with a next
					_propagatesReadSatisfiabilityToNext =
						access->canPropagateReadSatisfiability()
						&& access->readSatisfied()
						// Note: 'satisfied' as opposed to 'readSatisfied', because otherwise read
						// satisfiability could be propagated before reductions are combined
						&& _isSatisfied
						&& ((access->getType() == READ_ACCESS_TYPE) || (access->getType() == NO_ACCESS_TYPE) || access->complete());
					_propagatesWriteSatisfiabilityToNext =
						access->writeSatisfied() && access->complete()
						&& !access->getNamespaceNextIsIn()
						// Note: This is important for not propagating write
						// satisfiability before reductions are combined
						&& _isSatisfied;

					_propagatesConcurrentSatisfiabilityToNext =
						access->canPropagateConcurrentSatisfiability()
						&& access->concurrentSatisfied()
						// Note: If a reduction is to be combined, being the (reduction) access 'satisfied'
						// and 'complete' should allow it to be done before propagating this satisfiability
						&& _isSatisfied
						&& !access->getNamespaceNextIsIn()
						&& ((access->getType() == CONCURRENT_ACCESS_TYPE) || access->complete());
					_propagatesCommutativeSatisfiabilityToNext =
						access->canPropagateCommutativeSatisfiability()
						&& access->commutativeSatisfied()
						&& !access->getNamespaceNextIsIn()
						&& ((access->getType() == COMMUTATIVE_ACCESS_TYPE) || access->complete());
					_propagatesReductionInfoToNext =
						access->canPropagateReductionInfo()
						&& (access->receivedReductionInfo() || access->allocatedReductionInfo())
						// For 'write' and 'readwrite' accesses we need to propagate the ReductionInfo to next only when
						// complete, otherwise subaccesses can still appear
						&& (((access->getType() != WRITE_ACCESS_TYPE) && (access->getType() != READWRITE_ACCESS_TYPE))
							|| access->complete());
					_propagatesReductionSlotSetToNext =
						(access->getType() == REDUCTION_ACCESS_TYPE)
						&& access->complete()
						// && !access->getNamespaceNextIsIn()
						&& !access->closesReduction()
						&& (access->allocatedReductionInfo()
							|| access->receivedReductionSlotSet());
				}
			} else {
				assert(!access->hasNext());
				_propagatesReadSatisfiabilityToNext = false;
				_propagatesWriteSatisfiabilityToNext = false;
				_propagatesConcurrentSatisfiabilityToNext = false;
				_propagatesCommutativeSatisfiabilityToNext = false;
				_propagatesReductionInfoToNext = false;
				_propagatesReductionSlotSetToNext = false;
			}

			_makesReductionOriginalStorageAvailable =
				access->getObjectType() == access_type
				&& access->allocatedReductionInfo()
				&& access->writeSatisfied();

			_combinesReductionToPrivateStorage =
				access->closesReduction()
				// If there are subaccesses, it's the last subaccess that should combine
				&& !access->hasSubaccesses()
				// Having received 'ReductionSlotSet' implies that previously inserted reduction accesses
				// (forming part of the same reduction) are completed, but access' predecessors are
				// not necessarily so
				&& (access->allocatedReductionInfo()
					|| access->receivedReductionSlotSet())
				&& access->complete();

			_combinesReductionToOriginal =
				_combinesReductionToPrivateStorage
				// Being satisfied implies all predecessors (reduction or not) have been completed
				&& _isSatisfied;

			_triggersDataRelease = false;
			if (access->getOriginator()->hasDataReleaseStep()) {
				ExecutionWorkflow::DataReleaseStep const * const releaseStep =
					access->getOriginator()->getDataReleaseStep();

				_triggersDataRelease = releaseStep->checkDataRelease(access);
			}

			_isRemovable = access->propagatedInRemoteNamespace()
				|| (access->readSatisfied()
					&& access->writeSatisfied()
					&& access->receivedReductionInfo()
					// Read as: If this (reduction) access is part of its predecessor reduction,
					// it needs to have received the 'ReductionSlotSet' before being removed
					&& ((access->getType() != REDUCTION_ACCESS_TYPE)
						|| access->allocatedReductionInfo()
						|| access->receivedReductionSlotSet())
					&& access->complete()
					&& (!access->isInBottomMap()
						|| (access->hasNext() && !access->getNamespaceNextIsIn())
						|| (access->getType() == NO_ACCESS_TYPE)
						|| (access->getObjectType() == taskwait_type)
						|| (access->getObjectType() == top_level_sink_type)));


			/* Also must have already received the namespace information from previous access */
			_isRemovable = _isRemovable && ((access->getObjectType() != access_type)
											|| (access->getValidNamespacePrevious() != VALID_NAMESPACE_UNKNOWN));

			/*
			 * If the access is a taskwait access (from createTaskwait)
			 * Note: taskwait noflush has no output location, but still uses the
			 * notification via the workflow.
			 */
			_triggersTaskwaitWorkflow = (access->getObjectType() == taskwait_type)
										&& access->readSatisfied()
										&& access->writeSatisfied();
										// && access->hasOutputLocation();

			_triggersDataLinkRead = access->hasDataLinkStep()
									&& access->readSatisfied();

			_triggersDataLinkWrite = access->hasDataLinkStep()
									 && access->writeSatisfied();

			_triggersDataLinkConcurrent = access->hasDataLinkStep()
									      && access->concurrentSatisfied();

			_releasesCommutativeRegion =
				(access->getType() == COMMUTATIVE_ACCESS_TYPE)
				&& !access->isWeak()
				&& access->complete();

			// NOTE: Calculate inhibition from initial status
			_linksBottomMapAccessesToNextAndInhibitsPropagation =
				access->hasNext() && access->complete() && access->hasSubaccesses();

			// By default allow propagation of the namespace information to the
			// next access
			_allowNamespacePropagation = true;
		}

		void setEnforcesDependency()
		{
			assert(_enforcesDependency == false);
			_enforcesDependency = true;
		}
	};

	static void unfragmentTaskAccesses(
		Task *task,
		TaskDataAccesses &accessStructures,
		bool enforceSameNamespacePrevious
	) {

		if (accessStructures._accesses.size() <= 1) {
			return;
		}

		// assert(accessStructures._lock.isLockedByThisThread());
		DataAccess *lastAccess = nullptr;
		accessStructures._accesses.processAllWithErase(
			[&](TaskDataAccesses::accesses_t::iterator position) -> bool {
				DataAccess *access = &(*position);
				assert(access != nullptr);
				assert(access->getOriginator() == task);
				assert(access->isRegistered());

				if (access->canMergeWith(lastAccess, enforceSameNamespacePrevious)) {
					DataAccessRegion newrel(
						lastAccess->getAccessRegion().getStartAddress(),
						access->getAccessRegion().getEndAddress()
					);
					lastAccess->setAccessRegion(newrel);

					if (access->getWriteID() != lastAccess->getWriteID()) {
						lastAccess->setNewWriteID();
						if (lastAccess->getLocation()->isClusterLocalMemoryPlace()) {
							WriteIDManager::registerWriteIDasLocal(lastAccess->getWriteID(), newrel);
						}
					}

					DataAccessStatusEffects initialStatus(lastAccess);
					if (initialStatus._isRemovable) {
						// enforceSameNamespacePrevious is not true during REGISTERING the task.
						// and during REGISTERING _isRemovable is always true.
						assert(!enforceSameNamespacePrevious);
					} else {
						__attribute__((unused)) const int removalBlockers
							= accessStructures._removalBlockers.fetch_sub(1) - 1;
						assert(removalBlockers > 0);
					}

					if (initialStatus._enforcesDependency) {
						// This region is reached only when we unfragment after linking
						// dependencies.
						assert(enforceSameNamespacePrevious);
						__attribute__((unused)) const bool dec = task->decreasePredecessors();
						assert(!dec);
					}
					/* true: erase the second region */
					return true;
				}
				lastAccess = access;
				/* false: do not erase this region */
				return false;
			}
		);
	}

	static void unfragmentTaskwaits(TaskDataAccesses &accessStructures)
	{
		DataAccess *lastAccess = nullptr;
		accessStructures._taskwaitFragments.processAllWithErase(
			[&](TaskDataAccesses::accesses_t::iterator position) -> bool {
				DataAccess *access = &(*position);
				assert(access != nullptr);

				if (access->canMergeWith(lastAccess, true)) {
					/* Combine two contiguous regions into one */
					DataAccessRegion newrel(
						lastAccess->getAccessRegion().getStartAddress(),
						access->getAccessRegion().getEndAddress()
					);
					lastAccess->setAccessRegion(newrel);

					if (access->getWriteID() != lastAccess->getWriteID()) {
						lastAccess->setNewWriteID();
						if (lastAccess->getLocation()->isClusterLocalMemoryPlace()) {
							WriteIDManager::registerWriteIDasLocal(lastAccess->getWriteID(), newrel);
						}
					}

#ifndef NDEBUG
					DataAccessStatusEffects initialStatus(lastAccess);
					assert (initialStatus._isRemovable);
#endif
					accessStructures._removalBlockers--;
					assert(accessStructures._removalBlockers > 0);
					// accessStructures._liveTaskwaitFragmentCount--;
					// assert(accessStructures._liveTaskwaitFragmentCount > 0);
					/* true: erase the second region */
					return true;
				}
				lastAccess = access;
				/* false: do not erase this region */
				return false;
			}
		);
	}

	struct BottomMapUpdateOperation {
		DataAccessRegion _region;
		DataAccessType _parentAccessType;

		bool _linkBottomMapAccessesToNext;

		bool _inhibitReadSatisfiabilityPropagation;
		bool _inhibitConcurrentSatisfiabilityPropagation;
		bool _inhibitCommutativeSatisfiabilityPropagation;
		bool _inhibitReductionInfoPropagation;

		bool _setCloseReduction;
		bool _namespaceNextIsIn;

		DataAccessLink _next;

		BottomMapUpdateOperation() :
			_region(),
			_parentAccessType(NO_ACCESS_TYPE),
			_linkBottomMapAccessesToNext(false),
			_inhibitReadSatisfiabilityPropagation(false),
			_inhibitConcurrentSatisfiabilityPropagation(false),
			_inhibitCommutativeSatisfiabilityPropagation(false),
			_inhibitReductionInfoPropagation(false),
			_setCloseReduction(false),
			_namespaceNextIsIn(false),
			_next()
		{
		}

		BottomMapUpdateOperation(DataAccessRegion const &region) :
			_region(region),
			_parentAccessType(NO_ACCESS_TYPE),
			_linkBottomMapAccessesToNext(false),
			_inhibitReadSatisfiabilityPropagation(false),
			_inhibitConcurrentSatisfiabilityPropagation(false),
			_inhibitCommutativeSatisfiabilityPropagation(false),
			_inhibitReductionInfoPropagation(false),
			_setCloseReduction(false),
			_namespaceNextIsIn(false),
			_next()
		{
		}

		bool empty() const
		{
			return !_linkBottomMapAccessesToNext;
		}
	};


	// Forward declarations
	static inline void processBottomMapUpdate(
		BottomMapUpdateOperation &operation,
		TaskDataAccesses &accessStructures, Task *task,
		/* OUT */ CPUDependencyData &hpDependencyData);
	static inline void removeBottomMapTaskwaitOrTopLevelSink(
		DataAccess *access, TaskDataAccesses &accessStructures, __attribute__((unused)) Task *task,
		/* OUT */ CPUDependencyData &hpDependencyData
	);
	static inline BottomMapEntry *fragmentBottomMapEntry(
		BottomMapEntry *bottomMapEntry, DataAccessRegion region,
		TaskDataAccesses &accessStructures, bool removeIntersection = false);
	static void handleRemovableTasks(
		/* inout */ CPUDependencyData::removable_task_list_t &removableTasks);
	static void handleCompletedTaskwaits(
		CPUDependencyData &completedTaskwaits,
		__attribute__((unused)) ComputePlace *computePlace);
	static inline DataAccess *fragmentAccess(
		DataAccess *dataAccess, DataAccessRegion const &region,
		TaskDataAccesses &accessStructures);
	static inline DataAccess *createAccess(
		Task *originator,
		DataAccessObjectType objectType,
		DataAccessType accessType, bool weak, DataAccessRegion region,
		reduction_type_and_operator_index_t reductionTypeAndOperatorIndex = no_reduction_type_and_operator,
		reduction_index_t reductionIndex = -1,
		MemoryPlace const *location = nullptr,
		MemoryPlace const *outputLocation = nullptr,
		ExecutionWorkflow::DataLinkStep *dataLinkStep = nullptr,
		DataAccess::status_t status = 0, DataAccessLink next = DataAccessLink()
	);
	static void removeFromNamespaceBottomMap(CPUDependencyData &hpDependencyData);

	/*
	 * Make the changes to the data access implied by the differences between
	 * initialStatus and updatedStatus. This is called with the lock for the
	 * tasks's data accesses (accessStructures). Any changes that cannot be
	 * done while this lock is held (as they need a different lock and taking
	 * it could cause a deadlock) will be added to hpDependencyData and done
	 * later (in processDelayedOperationsSatisfiedOriginatorsAndRemovableTasks).
	 */
	static inline void handleDataAccessStatusChanges(
		DataAccessStatusEffects const &initialStatus,
		DataAccessStatusEffects const &updatedStatus,
		DataAccess *access, TaskDataAccesses &accessStructures, Task *task,
		/* OUT */ CPUDependencyData &hpDependencyData
	) {
		/* Check lock on task's access structures already taken by caller */
		// assert(task->getDataAccesses()._lock.isLockedByThisThread());

		// Registration
		if (initialStatus._isRegistered != updatedStatus._isRegistered) {
			assert(!initialStatus._isRegistered);

			// Count the access
			if (!initialStatus._isRemovable) {
				if (accessStructures._removalBlockers == 0) {
					// The blocking count is decreased once all the accesses become removable
					task->increaseRemovalBlockingCount();
				}
				accessStructures._removalBlockers++;

				/*
				 * Count the registered taskwait fragments, so know when they
				 * have all been handled.
				 */
				if (access->getObjectType() == taskwait_type) {
					accessStructures._liveTaskwaitFragmentCount++;
				}
			}

			// (Strong) Commutative accounting
			if (!access->isWeak() && (access->getType() == COMMUTATIVE_ACCESS_TYPE)) {
				accessStructures._totalCommutativeBytes += access->getAccessRegion().getSize();
			}

			if (updatedStatus._enforcesDependency) {
				task->increasePredecessors();
			}
		}

		if (!updatedStatus._isRegistered) {
			return;
		}

		// NOTE: After this point, all actions assume the access is registered

		// Satisfiability
		if (initialStatus._isSatisfied != updatedStatus._isSatisfied) {
			assert(!initialStatus._isSatisfied);
			Instrument::dataAccessBecomesSatisfied(
				access->getInstrumentationId(),
				true,
				task->getInstrumentationTaskId());
		}

		// Link to Next
		if (initialStatus._hasNext != updatedStatus._hasNext) {
			assert(!initialStatus._hasNext);
			Instrument::linkedDataAccesses(
				access->getInstrumentationId(),
				access->getNext()._task->getInstrumentationTaskId(),
				(Instrument::access_object_type_t)access->getNext()._objectType,
				access->getAccessRegion(),
				/* direct */ true, /* unidirectional */ false);
		}

		// Dependency updates
		if (initialStatus._enforcesDependency != updatedStatus._enforcesDependency) {
			if (updatedStatus._enforcesDependency) {
				// A new access that enforces a dependency.
				// Only happens when the task is first registered, and has already been
				// counted as part of the registration status change.
				assert(!initialStatus._isRegistered && updatedStatus._isRegistered);
			} else {
				// The access no longer enforces a dependency (has become satisfied)
				if (task->decreasePredecessors()) {
					// The task becomes ready
					if (accessStructures._totalCommutativeBytes != 0UL) {
						hpDependencyData._satisfiedCommutativeOriginators.push_back(task);
					} else {
						hpDependencyData._satisfiedOriginators.push_back(task);
					}
				}
			}
		}

		// Notify reduction original storage has become available
		if (initialStatus._makesReductionOriginalStorageAvailable != updatedStatus._makesReductionOriginalStorageAvailable) {
			assert(!initialStatus._makesReductionOriginalStorageAvailable);
			assert(access->getObjectType() == access_type);

			ReductionInfo *reductionInfo = access->getReductionInfo();
			assert(reductionInfo != nullptr);

			reductionInfo->makeOriginalStorageRegionAvailable(access->getAccessRegion());
		}

		// Reduction combination to a private reduction storage
		if ((initialStatus._combinesReductionToPrivateStorage != updatedStatus._combinesReductionToPrivateStorage)
			// If we can already combine to the original region directly, we just skip this step
			&& (initialStatus._combinesReductionToOriginal == updatedStatus._combinesReductionToOriginal)) {
			assert(!initialStatus._combinesReductionToPrivateStorage);
			assert(!initialStatus._combinesReductionToOriginal);

			assert(!access->hasBeenDiscounted());

			assert(access->getType() == REDUCTION_ACCESS_TYPE);
			assert(access->allocatedReductionInfo() || (access->receivedReductionInfo() && access->receivedReductionSlotSet()));

			ReductionInfo *reductionInfo = access->getReductionInfo();
			assert(reductionInfo != nullptr);
			__attribute__((unused)) bool wasLastCombination =
				reductionInfo->combineRegion(access->getAccessRegion(), access->getReductionSlotSet(), /* canCombineToOriginalStorage */ false);
			assert(!wasLastCombination);
		}

		// Reduction combination to original region
		if (initialStatus._combinesReductionToOriginal != updatedStatus._combinesReductionToOriginal) {
			assert(!initialStatus._combinesReductionToOriginal);
			assert(updatedStatus._combinesReductionToPrivateStorage);

			assert(!access->hasBeenDiscounted());

			assert(access->getType() == REDUCTION_ACCESS_TYPE);
			assert(access->receivedReductionInfo());
			assert(access->allocatedReductionInfo() || access->receivedReductionSlotSet());

			ReductionInfo *reductionInfo = access->getReductionInfo();
			assert(reductionInfo != nullptr);
			bool wasLastCombination = reductionInfo->combineRegion(access->getAccessRegion(), access->getReductionSlotSet(), /* canCombineToOriginalStorage */ true);

			if (wasLastCombination) {
				const DataAccessRegion &originalRegion = reductionInfo->getOriginalRegion();

				ObjectAllocator<ReductionInfo>::deleteObject(reductionInfo);

				Instrument::deallocatedReductionInfo(
					access->getInstrumentationId(),
					reductionInfo,
					originalRegion);
			}
		}

		// Release of commutative region
		if (initialStatus._releasesCommutativeRegion != updatedStatus._releasesCommutativeRegion) {
			assert(!initialStatus._releasesCommutativeRegion);
			hpDependencyData._releasedCommutativeRegions.emplace_back(task, access->getAccessRegion(), access->getLocation());
		}

		// Propagation to Next
		if (access->hasNext()) {
			/*
			 * Prepare an update operation that will affect the next task.
			 */
			UpdateOperation updateOperation(access->getNext(), access->getAccessRegion());
			updateOperation._location = access->getLocation();

			if (initialStatus._propagatesReadSatisfiabilityToNext != updatedStatus._propagatesReadSatisfiabilityToNext) {
				assert(!initialStatus._propagatesReadSatisfiabilityToNext);
				updateOperation._makeReadSatisfied = true; /* make next task read satisfied */
				assert(access->hasLocation());
				updateOperation._writeID = access->getWriteID();
			}

			// Note: do not pass namespace propagation info to taskwaits
			// (1) It would be unnecessary delayed operations and overhead.
			// (2) It may result in fragmentation of a taskwait after it
			//     become complete. In this case the taskwait may be
			//     fragmented while it is in the _completedTaskwaits list, which
			//     will fail (since only the first fragment would be in the list).
			if (updatedStatus._allowNamespacePropagation
				&& !access->getPropagatedNamespaceInfo()
				&& (access->getNext()._objectType == access_type)) {

				if (access->getType() == CONCURRENT_ACCESS_TYPE
					|| access->getType() == COMMUTATIVE_ACCESS_TYPE) {
					// Do not propagate in the namespace from a concurrent or commutative
					// access, as the synchronization is done at the offloader's side.
					updateOperation._validNamespace = VALID_NAMESPACE_NONE;
					updateOperation._namespacePredecessor = access->getOriginator()->getOffloadedTaskId();
					updateOperation._namespaceAccessType = NO_ACCESS_TYPE;
					access->setPropagatedNamespaceInfo();
				} else if (access->getObjectType() == access_type
					&& access->getType() == READ_ACCESS_TYPE
						&& access->getValidNamespacePrevious() != VALID_NAMESPACE_UNKNOWN) {
					// Read access: we allow multiple concurrent readers propagating
					// in different namespaces. To do this, pass the same namespace previous
					// to the next access, so all concurrent reads get the same namespace
					// predecessor.
					updateOperation._validNamespace = access->getValidNamespacePrevious();
					updateOperation._namespacePredecessor = access->getNamespacePredecessor();
					updateOperation._namespaceAccessType = READ_ACCESS_TYPE;
					access->setPropagatedNamespaceInfo();
				} else if ((access->getObjectType() != access_type
					|| access->getType() != READ_ACCESS_TYPE)
					&& access->getValidNamespaceSelf() != VALID_NAMESPACE_UNKNOWN) {
					// Other object types or non-read accesses: propagate own namespace info
					// to allow remote namespace propagation from this access to the next.
					updateOperation._validNamespace = access->getValidNamespaceSelf();
					updateOperation._namespacePredecessor = access->getOriginator()->getOffloadedTaskId();
					updateOperation._namespaceAccessType = access->getType();
					access->setPropagatedNamespaceInfo();
				}
			}


			if (initialStatus._propagatesWriteSatisfiabilityToNext != updatedStatus._propagatesWriteSatisfiabilityToNext) {
				assert(!initialStatus._propagatesWriteSatisfiabilityToNext);

				/*
				 * This assertion happens occasionally. Temporarily disable it.
				 */
				// assert(!access->canPropagateReductionInfo() || updatedStatus._propagatesReductionInfoToNext);
				updateOperation._makeWriteSatisfied = true;
				updateOperation._previousIsCommutative = (access->getType() == COMMUTATIVE_ACCESS_TYPE);
			}

			if (initialStatus._propagatesConcurrentSatisfiabilityToNext != updatedStatus._propagatesConcurrentSatisfiabilityToNext) {
				assert(!initialStatus._propagatesConcurrentSatisfiabilityToNext);
				updateOperation._makeConcurrentSatisfied = true;
			}
			if (initialStatus._propagatesCommutativeSatisfiabilityToNext != updatedStatus._propagatesCommutativeSatisfiabilityToNext) {
				assert(!initialStatus._propagatesCommutativeSatisfiabilityToNext);
				updateOperation._makeCommutativeSatisfied = true;
			}

			if (initialStatus._propagatesReductionInfoToNext != updatedStatus._propagatesReductionInfoToNext) {
				assert(!initialStatus._propagatesReductionInfoToNext);
				assert((access->getType() != REDUCTION_ACCESS_TYPE) || (access->receivedReductionInfo() || access->allocatedReductionInfo()));
				updateOperation._setReductionInfo = true;
				updateOperation._reductionInfo = access->getReductionInfo();
			}

			if (initialStatus._propagatesReductionSlotSetToNext != updatedStatus._propagatesReductionSlotSetToNext) {
				assert(!initialStatus._propagatesReductionSlotSetToNext);

				// Reduction slot set computation

				assert(access->getType() == REDUCTION_ACCESS_TYPE);
				assert(access->receivedReductionInfo() || access->allocatedReductionInfo());
				assert(access->getReductionSlotSet().size() > 0);
				assert(access->isWeak() || task->isFinal() || access->getReductionSlotSet().any());

				updateOperation._reductionSlotSet = access->getReductionSlotSet();
			}

			if (!updateOperation.empty()) {
				hpDependencyData._delayedOperations.emplace_back(updateOperation);
			}
		}

		// Propagation to Fragments
		if (access->hasSubaccesses()) {
			UpdateOperation updateOperation(DataAccessLink(task, fragment_type), access->getAccessRegion());
			updateOperation._location = access->getLocation();

			if (initialStatus._propagatesReadSatisfiabilityToFragments != updatedStatus._propagatesReadSatisfiabilityToFragments) {
				assert(!initialStatus._propagatesReadSatisfiabilityToFragments);
				updateOperation._makeReadSatisfied = true;
				updateOperation._writeID = access->getWriteID();
				assert(access->hasLocation());
			}

			if (initialStatus._propagatesWriteSatisfiabilityToFragments != updatedStatus._propagatesWriteSatisfiabilityToFragments) {
				assert(!initialStatus._propagatesWriteSatisfiabilityToFragments);
				updateOperation._makeWriteSatisfied = true;
			}

			if (initialStatus._propagatesConcurrentSatisfiabilityToFragments != updatedStatus._propagatesConcurrentSatisfiabilityToFragments) {
				assert(!initialStatus._propagatesConcurrentSatisfiabilityToFragments);
				updateOperation._makeConcurrentSatisfied = true;
			}

			if (initialStatus._propagatesCommutativeSatisfiabilityToFragments != updatedStatus._propagatesCommutativeSatisfiabilityToFragments) {
				assert(!initialStatus._propagatesCommutativeSatisfiabilityToFragments);
				updateOperation._makeCommutativeSatisfied = true;
			}

			if (initialStatus._propagatesReductionInfoToFragments != updatedStatus._propagatesReductionInfoToFragments) {
				assert(!initialStatus._propagatesReductionInfoToFragments);
				assert(!(access->getType() == REDUCTION_ACCESS_TYPE) || (access->receivedReductionInfo() || access->allocatedReductionInfo()));
				updateOperation._setReductionInfo = true;
				updateOperation._reductionInfo = access->getReductionInfo();
			}

			if (initialStatus._propagatesReductionSlotSetToFragments != updatedStatus._propagatesReductionSlotSetToFragments) {
				assert(!initialStatus._propagatesReductionSlotSetToFragments);

				assert(access->receivedReductionSlotSet() || ((access->getType() == REDUCTION_ACCESS_TYPE) && access->allocatedReductionInfo()));
				assert(access->getReductionSlotSet().size() > 0);

				updateOperation._reductionSlotSet = access->getReductionSlotSet();
			}

			if (!updateOperation.empty()) {
				hpDependencyData._delayedOperations.emplace_back(updateOperation);
			}
		}

		// Bottom Map Updates
		if (access->hasSubaccesses()) {
			if (
				initialStatus._linksBottomMapAccessesToNextAndInhibitsPropagation
				!= updatedStatus._linksBottomMapAccessesToNextAndInhibitsPropagation) {
				BottomMapUpdateOperation bottomMapUpdateOperation(access->getAccessRegion());

				bottomMapUpdateOperation._parentAccessType = access->getType();

				bottomMapUpdateOperation._linkBottomMapAccessesToNext = true;
				bottomMapUpdateOperation._next = access->getNext();
				bottomMapUpdateOperation._namespaceNextIsIn = access->getNamespaceNextIsIn();

				bottomMapUpdateOperation._inhibitReadSatisfiabilityPropagation = (access->getType() == READ_ACCESS_TYPE);
				assert(!updatedStatus._propagatesWriteSatisfiabilityToNext);
				bottomMapUpdateOperation._inhibitConcurrentSatisfiabilityPropagation = (access->getType() == CONCURRENT_ACCESS_TYPE);
				bottomMapUpdateOperation._inhibitCommutativeSatisfiabilityPropagation = (access->getType() == COMMUTATIVE_ACCESS_TYPE);
				// 'write' and 'readwrite' accesses can have a nested reduction that is combined outside the parent task itself, and thus
				// their ReductionInfo needs to be propagates through the bottom map
				// Subaccesses of an access that can't have a nested reduction which is visible outside
				// should never propagate the ReductionInfo (it is already propagated by the parent access)
				bottomMapUpdateOperation._inhibitReductionInfoPropagation =
					(access->getType() != WRITE_ACCESS_TYPE) && (access->getType() != READWRITE_ACCESS_TYPE);

				bottomMapUpdateOperation._setCloseReduction = (access->getType() != REDUCTION_ACCESS_TYPE) || access->closesReduction();

				processBottomMapUpdate(bottomMapUpdateOperation, accessStructures, task, hpDependencyData);
			}
		}

		if (initialStatus._triggersTaskwaitWorkflow != updatedStatus._triggersTaskwaitWorkflow) {
			assert(!initialStatus._triggersTaskwaitWorkflow);
			assert(access->getObjectType() == taskwait_type);
			assert(access->readSatisfied());
			assert(access->writeSatisfied());
			assert(!access->complete());
			assert(!access->hasNext());
			assert(access->isInBottomMap());

			hpDependencyData._completedTaskwaits.emplace_back(access);
		}

		// DataReleaseStep triggers
		if (initialStatus._triggersDataRelease != updatedStatus._triggersDataRelease) {
			assert(!initialStatus._triggersDataRelease);

			// This assert is not required but a limitation of the current simple implementation.
			// But in a general case it may be removed in favor of a more refined call.
			assert(access->getOriginator() == task);
			assert(task->hasDataReleaseStep());

			// We are about to perform the data release (from the original access or top-level
			// sink). So set the dataReleased flag to prevent propagation on the namespace.
			access->setDataReleased();

			// Any access that does a data release must be read satisfied, so its location must
			// be known.
			assert(access->hasLocation());

			// Unmap the task's access from the namespace bottom map. This can be
			// done as a delayed operation, because the dataReleased flag is now
			// set, so despite the access still being on the bottom map, the
			// namespace propagation will fail. We must, however, ensure that it is
			// removed from the bottom map (by removeFromNamespaceBottomMap) before the
			// task is deleted.
			assert(access->getOriginator()->getParent() == NodeNamespace::getNamespaceTask());
			hpDependencyData._namespaceRegionsToRemove.emplace_back(CPUDependencyData::TaskAndRegion(access->getOriginator(), access->getAccessRegion(), /* location not needed */ nullptr));

			// Don't release a concurrent access if the location hasn't changed. That happens
			// either (a) because we didn't write to it (it must have been weakconcurrent) or (b)
			// because we did write to it, but on the same node that it was on before the concurrent tasks.
			// By sending no message we will not change the location, which in case (a) will let
			// another concurrent task do the write and in case (b) gives the correct location already.
			bool dontUpdateConcurrentLocation = (access->getType() == CONCURRENT_ACCESS_TYPE)
								&& (access->getLocation() == access->getConcurrentInitialLocation());

			if (!dontUpdateConcurrentLocation) {
				// This adds the access to the ClusterDataReleaseStep::_releaseInfo vector.
				// The accesses will be released latter.
				access->getOriginator()->getDataReleaseStep()->addToReleaseList(access);
			}

			if (access->getType() == COMMUTATIVE_ACCESS_TYPE) {
				// This is the last commutative task here, so delete the scoreboard entry.
				CommutativeScoreboard::_lock.lock();
				CommutativeScoreboard::endCommutative(access->getAccessRegion());
				CommutativeScoreboard::_lock.unlock();
			}
		}

		/*
		 * If task offloaded from this node to another node receives read
		 * satisfiability twice (once through the local dependency system and
		 * again from the remote namespace), then triggersDataLinkRead for this
		 * access will follow the sequence:
		 *     0    (has DataLinkStep but not read satisfied)
		 *     1    (has DataLinkStep and read satisfied locally) => linkRegion
		 *     0    (DataLinkStep unset and read satisfied again remotely) => nothing
		 */
		bool linksRead = initialStatus._triggersDataLinkRead < updatedStatus._triggersDataLinkRead;
		bool linksWrite = initialStatus._triggersDataLinkWrite < updatedStatus._triggersDataLinkWrite;
		bool linksConcurrent = initialStatus._triggersDataLinkConcurrent < updatedStatus._triggersDataLinkConcurrent;
		if (linksRead || linksWrite || linksConcurrent) {
			assert(access->hasDataLinkStep());

			ExecutionWorkflow::DataLinkStep *step = access->getDataLinkStep();

			if (access->getType() == READ_ACCESS_TYPE) {
				linksWrite = false; // never link true write satisfiability to an in access
				if (linksRead) {
					// Link pseudowrite with read satisfiability. We send it as if it
					// is write satisfiability - the remote node will treat it as write
					// satisfiability. This only works because namespace propagation
					// never happens from an in to an inout or out access.
					linksWrite = true;
				}
			} else if (access->getType() == COMMUTATIVE_ACCESS_TYPE) {
				// Commutative accesses of offloaded tasks get pseudowrite and pseudoread
				// Note: they are ready when they have commutative satisfiability. Read
				// and write satisfiability is passed when all predecessors have completed.
				assert(!access->isWeak()); // Weak commutative accesses not supported yet
				linksRead = false;
				linksWrite = false;
			} else if (access->getType() == CONCURRENT_ACCESS_TYPE) {
				// Concurrent accesses of offloaded tasks get pseudowrite and pseudoread
				// when they are concurrent satisfied.
				linksRead = linksConcurrent;
				linksWrite = linksConcurrent;
			}

			/*
			 * Send satisfiability through the workflow. For Nanos6@cluster, this will
			 * send a MessageSatisfiability to a remote node.
			 * NOTE: it is possible for access->getLocation() to be nullptr only
			 * in the rare case that write satisfiability is propagated before read
			 * satisfiability.
			 */
			if (linksRead || linksWrite) {
				step->linkRegion(access, linksRead, linksWrite, hpDependencyData._satisfiabilityMap, hpDependencyData._dataSendRegionInfoMap);
			}

			if (updatedStatus._triggersDataLinkRead && updatedStatus._triggersDataLinkWrite) {
				access->unsetDataLinkStep();
			}
		}

		// Access becomes removable
		if (initialStatus._isRemovable != updatedStatus._isRemovable) {
			assert(!initialStatus._isRemovable);

			int newRemovalBlockers;

			/*
			 * Discounted means that it is no longer blocking the removal of
			 * the task (?)
			 */
			if (access->getObjectType() != taskwait_type) {
				access->markAsDiscounted();
				newRemovalBlockers = accessStructures._removalBlockers.fetch_sub(1, std::memory_order_relaxed) - 1;
				assert(newRemovalBlockers >= 0);
			} else {
				newRemovalBlockers = accessStructures._removalBlockers;
			}

			if (access->getObjectType() == taskwait_type) {
				// Update parent data access ReductionSlotSet with information from its subaccesses
				// collected at the taskwait fragment
				// Note: This shouldn't be done for top-level sink fragments, as their presence
				// in the bottomMap just means that there is no matching access in the parent
				// (the reduction is local and not waited for)
				if (access->getType() == REDUCTION_ACCESS_TYPE) {
					assert(access->getReductionSlotSet().size() > 0);

					accessStructures._accesses.processIntersecting(
						access->getAccessRegion(),
						[&](TaskDataAccesses::accesses_t::iterator position) -> bool {
							DataAccess *dataAccess = &(*position);
							assert(dataAccess != nullptr);
							assert(!dataAccess->hasBeenDiscounted());

							assert(dataAccess->getType() == REDUCTION_ACCESS_TYPE);
							assert(dataAccess->isWeak());

							assert(dataAccess->receivedReductionInfo() || dataAccess->allocatedReductionInfo());
							assert(access->receivedReductionInfo());
							assert(dataAccess->getReductionInfo() == access->getReductionInfo());

							assert(dataAccess->getReductionSlotSet().size() ==
								access->getReductionSlotSet().size()
							);

							dataAccess->getReductionSlotSet() |= access->getReductionSlotSet();

							return true;
						});
				}

				// The last taskwait fragment that finishes removes the blocking over the task
				int newLiveFragmentCount = (accessStructures._liveTaskwaitFragmentCount.fetch_sub(1, std::memory_order_relaxed) - 1);
				assert(newLiveFragmentCount >= 0);

				if (newLiveFragmentCount == 0) {
					if (task->decreaseBlockingCount())
						hpDependencyData._satisfiedOriginators.push_back(task);
				}
			}

			if (access->hasNext()) {
				Instrument::unlinkedDataAccesses(
					access->getInstrumentationId(),
					access->getNext()._task->getInstrumentationTaskId(),
					(Instrument::access_object_type_t)access->getNext()._objectType,
					/* direct */ true);
			} else {
				/*
				 * The access has no next access, so actually delete it.
				 */
				if ((access->getObjectType() == taskwait_type)
					|| (access->getObjectType() == top_level_sink_type))
				{
				} else if (access->getObjectType() == fragment_type) {
					// This is a fragment that was completed by unregisterLocalAccess.
					// Since it has no next access (see outer "if" condition), it
					// must be part of a fragmented access that was never accessed
					// by a subtask. It is OK to just remove.
					Instrument::removedDataAccess(access->getInstrumentationId());
					accessStructures._accessFragments.erase(access);
					ObjectAllocator<DataAccess>::deleteObject(access);
				} else {
					assert(access->getOriginator()->isRemoteTask()
						|| (access->getObjectType() == access_type
							&& access->getType() == NO_ACCESS_TYPE));

					Instrument::removedDataAccess(access->getInstrumentationId());
					accessStructures._accesses.erase(access);
					ObjectAllocator<DataAccess>::deleteObject(access);
				}
			}

			/*
			 * This removable access is no longer blocking the removal of the
			 * task itself. Decrement the task's removal blocking count (of
			 * accesses) and, if it becomes zero, list the task as removable.
			 */
			if (newRemovalBlockers == 0) {
				if (task->decreaseRemovalBlockingCount()) {
					hpDependencyData._removableTasks.push_back(task);
				}
			}
		}
	}

	static inline void removeBottomMapTaskwaitOrTopLevelSink( DataAccess *access, TaskDataAccesses &accessStructures,
		__attribute__((unused)) Task *task,
		/* OUT */ CPUDependencyData &hpDependencyData
	) {
		(void)hpDependencyData;
		assert(access != nullptr);
		assert(task != nullptr);
		assert(access->getOriginator() == task);
		// assert(accessStructures._lock.isLockedByThisThread());
		assert((access->getObjectType() == taskwait_type) || (access->getObjectType() == top_level_sink_type));

		//! We are about to delete the taskwait fragment. Before doing so,
		//! move the location info back to the original access
		accessStructures._accesses.processIntersectingAndMissing(
			access->getAccessRegion(),
			[&](TaskDataAccesses::accesses_t::iterator position) -> bool {
				DataAccess *originalAccess = &(*position);
				assert(originalAccess != nullptr);
				// Skip accesses handled by unregisterLocallyPropagatedTaskDataAccesses.
				if (originalAccess->complete() && !originalAccess->getNamespaceNextIsIn()) {
					return true;
				}
				assert(!originalAccess->hasBeenDiscounted());

				originalAccess =
					fragmentAccess(originalAccess,
						access->getAccessRegion(),
						accessStructures);

				const MemoryPlace *location;

				if (access->getOutputLocation() && access->getOutputLocation()->isClusterLocalMemoryPlace()) {
					// If the output location is a local memory place, then use the local
					// location. Note: for cases where a copy isn't needed (e.g. read accesses,
					// distributed memory), the output location will have been cleared by the workflow.
					location = access->getOutputLocation();
					if (!originalAccess->isWeak() && originalAccess->getType() != READ_ACCESS_TYPE) {
						// If it is a strong access that is not a read, then assign a new
						// write ID to capture any changes.
						originalAccess->setNewLocalWriteID();
					} else {
						// Note: already registered as local by the taskwait's workflow
						originalAccess->setWriteID(access->getWriteID());
					}
				} else {
					// Use the location before the taskwait
					location = access->getLocation();
					originalAccess->setWriteID(access->getWriteID());
				}

				if (originalAccess->getLocation()->isClusterLocalMemoryPlace()
					|| !location->isClusterLocalMemoryPlace()) {
					// Either the original access was already local or the new location
					// is non-local. In either case, we only need to update the location
					// and writeID of the original access.
					if (access->getType() != READ_ACCESS_TYPE) {
						originalAccess->setLocation(location);
					}
				} else {
					// Updating the location of the original access from a non-local to
					// a local location may cause read satisfiability to be propagated to
					// the next access. This is the logic in disableReadPropagationToNext
					// which reduces unnecessary data fetches that would otherwise happen
					// from the old location. Note: it is important that the fragments
					// have already been removed, since when there are fragments the
					// logic to propagate satisfiability does not take account of
					// disableReadPropagationToNext.
					DataAccessStatusEffects initialStatus(originalAccess);
					originalAccess->setLocation(location);
					DataAccessStatusEffects updatedStatus(originalAccess);
					handleDataAccessStatusChanges(
						initialStatus, updatedStatus,
						originalAccess, accessStructures, originalAccess->getOriginator(),
						hpDependencyData);
				}
				return true;
			},
			[&](DataAccessRegion missingRegion) -> bool {

				// Missing region when removing a taskwait. This happens if a
				// child task with a weak access on "all memory" allocates
				// memory and doesn't free it. In this case we need to register
				// it in the parent's accesses in order to remember its
				// location.
				DataAccess *newLocalAccess = createAccess(
					task,
					access_type,
					NO_ACCESS_TYPE,
					/* not weak */ false,
					missingRegion
				);

				/* Modifications to be done after the lock is taken  */
				DataAccessStatusEffects initialStatus(newLocalAccess);
				newLocalAccess->setNewInstrumentationId(task->getInstrumentationTaskId());

				newLocalAccess->setReadSatisfied(access->getLocation());
				newLocalAccess->setWriteSatisfied();
				newLocalAccess->setConcurrentSatisfied();
				newLocalAccess->setCommutativeSatisfied();
				newLocalAccess->setReceivedReductionInfo();
				newLocalAccess->setValidNamespacePrevious(
					VALID_NAMESPACE_NONE,
					OffloadedTaskIdManager::InvalidOffloadedTaskId
				);
				newLocalAccess->setValidNamespaceSelf(VALID_NAMESPACE_NONE);
				newLocalAccess->setRegistered();
		#ifndef NDEBUG
				newLocalAccess->setReachable();
		#endif
				DataAccessStatusEffects updatedStatus(newLocalAccess);
				//! This is an exception to avoid decreasing predecessor and it
				//! is not used anywhere else.
				updatedStatus.setEnforcesDependency();

				/* Insert the new access */
				accessStructures._accesses.insert(*newLocalAccess);

				/* Handle the above data access status changes */
				handleDataAccessStatusChanges(
					initialStatus,
					updatedStatus,
					newLocalAccess,
					accessStructures,
					task,
					hpDependencyData
				);
				return true;
			});

		accessStructures._taskwaitFragments.erase(access);
		ObjectAllocator<DataAccess>::deleteObject(access);
	}


	/*
	 * Internal function to create a new data access.
	 */
	static inline DataAccess *createAccess(
		Task *originator,
		DataAccessObjectType objectType,
		DataAccessType accessType, bool weak, DataAccessRegion region,
		reduction_type_and_operator_index_t reductionTypeAndOperatorIndex,
		reduction_index_t reductionIndex,
		MemoryPlace const *location,
		MemoryPlace const *outputLocation,
		ExecutionWorkflow::DataLinkStep *dataLinkStep,
		DataAccess::status_t status, DataAccessLink next
	) {
		// Not sure why this was previously commented as "Regular object duplication"
		DataAccess *dataAccess = ObjectAllocator<DataAccess>::newObject(
			objectType,
			accessType, weak, originator, region,
			reductionTypeAndOperatorIndex,
			reductionIndex,
			location,
			outputLocation,
			dataLinkStep,
			Instrument::data_access_id_t(),
			status, next);

		return dataAccess;
	}

	/*
	 * Upgrade an access: called by registerTaskDataAccess when a task's access
	 * intersects a previously-registered access of the same task.
	 */
	static inline void upgradeAccess(
		DataAccess *dataAccess,
		DataAccessType accessType,
		bool weak,
		reduction_type_and_operator_index_t reductionTypeAndOperatorIndex
	) {
		assert(dataAccess != nullptr);
		assert(!dataAccess->hasBeenDiscounted());

		/* Only weak if both accesses are weak */
		bool newWeak = dataAccess->isWeak() && weak;

		DataAccessType newDataAccessType = accessType;
		if (accessType != dataAccess->getType()) {
			FatalErrorHandler::failIf(
				(accessType == REDUCTION_ACCESS_TYPE) || (dataAccess->getType() == REDUCTION_ACCESS_TYPE),
				"Task ",
				(dataAccess->getOriginator()->getTaskInfo()->implementations[0].task_label != nullptr ? dataAccess->getOriginator()->getTaskInfo()->implementations[0].task_label : dataAccess->getOriginator()->getTaskInfo()->implementations[0].declaration_source),
				" has non-reduction accesses that overlap a reduction");
			if (
				((accessType == COMMUTATIVE_ACCESS_TYPE) && (dataAccess->getType() == CONCURRENT_ACCESS_TYPE))
				|| ((accessType == CONCURRENT_ACCESS_TYPE) && (dataAccess->getType() == COMMUTATIVE_ACCESS_TYPE))) {
				newDataAccessType = COMMUTATIVE_ACCESS_TYPE;
			} else {
				/*
				 * Every other remaining case is READWRITE. The rules are summarized
				 * in the below table. Only the upper triangle is shown, as the table
				 * is symmetric. The entries on the diagonal are indicated by "#".
				 *
				 *  		        READ WRITE READWRITE  CONCURRENT COMMUTATIVE REDUCTION
				 *  READ            #    RW    RW         RW         RW          Invalid
				 *  WRITE                #     RW         RW         RW          Invalid
				 *  READWRITE                  #          RW         RW          Invalid
				 *  CONCURRENT                            #          commutative Invalid
				 *  COMMUTATIVE                                      #           Invalid
				 *  REDUCTION                                                    #
				 */
				newDataAccessType = READWRITE_ACCESS_TYPE;
			}
		} else {
			FatalErrorHandler::failIf(
				(accessType == REDUCTION_ACCESS_TYPE)
					&& (dataAccess->getReductionTypeAndOperatorIndex() != reductionTypeAndOperatorIndex),
				"Task ",
				(dataAccess->getOriginator()->getTaskInfo()->implementations[0].task_label != nullptr ? dataAccess->getOriginator()->getTaskInfo()->implementations[0].task_label : dataAccess->getOriginator()->getTaskInfo()->implementations[0].declaration_source),
				" has two overlapping reductions over different types or with different operators");
		}

		dataAccess->upgrade(newWeak, newDataAccessType);
	}


	// NOTE: locking should be handled from the outside
	static inline DataAccess *duplicateDataAccess(
		DataAccess const &toBeDuplicated,
		__attribute__((unused)) TaskDataAccesses &accessStructures)
	{
		assert(toBeDuplicated.getOriginator() != nullptr);
		assert(!accessStructures.hasBeenDeleted());
		assert(!toBeDuplicated.hasBeenDiscounted());

		// Regular object duplication
		DataAccess *newFragment = ObjectAllocator<DataAccess>::newObject(toBeDuplicated);

		// Copy symbols
		newFragment->addToSymbols(toBeDuplicated.getSymbols()); // TODO: Consider removing the pointer from declaration and make it a reference

		newFragment->clearRegistered();

		return newFragment;
	}


#ifndef NDEBUG

	/*
	 * Debug function to check that none of the accesses is marked as
	 * reachable.  If no access is reachable then no locking is necessary on
	 * the access structures. Accesses become reachable in linkTaskAccesses,
	 * when the task's accesses are linked into the dependency system, and in
	 * createTaskwait and createTopLevelSink, which do the same for taskwaits
	 * and top-level sinks. They are then reachable until they are destroyed.
	 */
	static bool noAccessIsReachable(TaskDataAccesses &accessStructures) __attribute__((unused));

	static bool noAccessIsReachable(TaskDataAccesses &accessStructures)
	{
		assert(!accessStructures.hasBeenDeleted());
		return accessStructures._accesses.processAll(
			[&](TaskDataAccesses::accesses_t::iterator position) -> bool {
				return !position->isReachable();
			});
	}
#endif


	static inline BottomMapEntry *fragmentBottomMapEntry(
		BottomMapEntry *bottomMapEntry, DataAccessRegion region,
		TaskDataAccesses &accessStructures, bool removeIntersection)
	{
		if (bottomMapEntry->getAccessRegion().fullyContainedIn(region)) {
			// Nothing to fragment
			return bottomMapEntry;
		}

		assert(!accessStructures.hasBeenDeleted());
		// assert(accessStructures._lock.isLockedByThisThread());

		TaskDataAccesses::subaccess_bottom_map_t::iterator position =
			accessStructures._subaccessBottomMap.iterator_to(*bottomMapEntry);
		position = accessStructures._subaccessBottomMap.fragmentByIntersection(
			position, region,
			removeIntersection,
			[&](BottomMapEntry const &toBeDuplicated) -> BottomMapEntry * {
				return ObjectAllocator<BottomMapEntry>::newObject(DataAccessRegion(), toBeDuplicated._link,
					toBeDuplicated._accessType, toBeDuplicated._reductionTypeAndOperatorIndex);
			},
			[&](__attribute__((unused)) BottomMapEntry *fragment, __attribute__((unused)) BottomMapEntry *originalBottomMapEntry) {
			});

		if (!removeIntersection) {
			bottomMapEntry = &(*position);
			assert(bottomMapEntry != nullptr);
			assert(bottomMapEntry->getAccessRegion().fullyContainedIn(region));

			return bottomMapEntry;
		} else {
			return nullptr;
		}
	}


	static inline void setUpNewFragment(
		DataAccess *fragment, DataAccess *originalDataAccess,
		TaskDataAccesses &accessStructures)
	{
		if (fragment != originalDataAccess) {
			CPUDependencyData hpDependencyData;

			DataAccessStatusEffects initialStatus(fragment);
			fragment->setUpNewFragment(originalDataAccess->getInstrumentationId());
			fragment->setRegistered();
			DataAccessStatusEffects updatedStatus(fragment);
			updatedStatus._allowNamespacePropagation = false;

			handleDataAccessStatusChanges(
				initialStatus, updatedStatus,
				fragment, accessStructures, fragment->getOriginator(),
				hpDependencyData);

			/* Do not expect any delayed operations */
			assert (hpDependencyData.empty());
		}
	}


	/*
	 * fragmentAccessObject: Fragment an access if necessary to match a region.
	 *
	 * The task access structures must be either locked or not reachable.
	 *
	 */

	static inline DataAccess *fragmentAccessObject(
		DataAccess *dataAccess, DataAccessRegion const &region,
		TaskDataAccesses &accessStructures)
	{
		assert(!dataAccess->hasBeenDiscounted());
		assert(dataAccess->getObjectType() == access_type);

		if (dataAccess->getAccessRegion().fullyContainedIn(region)) {
			// Nothing to fragment
			return dataAccess;
		}

		TaskDataAccesses::accesses_t::iterator position =
			accessStructures._accesses.iterator_to(*dataAccess);
		position = accessStructures._accesses.fragmentByIntersection(
			position, region,
			/* removeIntersection */ false,
			/* duplicator */
			[&](DataAccess const &toBeDuplicated) -> DataAccess * {
				assert(toBeDuplicated.isRegistered());
				return duplicateDataAccess(toBeDuplicated, accessStructures);
			},
			/* postprocessor */
			[&](DataAccess *fragment, DataAccess *originalDataAccess) {
				setUpNewFragment(fragment, originalDataAccess, accessStructures);
			});

		/*
		 * Return the part of this access that is fully inside the given region
		 */
		dataAccess = &(*position);
		assert(dataAccess != nullptr);
		assert(dataAccess->getAccessRegion().fullyContainedIn(region));

		return dataAccess;
	}


	static inline DataAccess *fragmentFragmentObject(
		DataAccess *dataAccess, DataAccessRegion const &region,
		TaskDataAccesses &accessStructures)
	{
		assert(!dataAccess->hasBeenDiscounted());
		assert(dataAccess->getObjectType() == fragment_type);

		if (dataAccess->getAccessRegion().fullyContainedIn(region)) {
			// Nothing to fragment
			return dataAccess;
		}

		TaskDataAccesses::access_fragments_t::iterator position =
			accessStructures._accessFragments.iterator_to(*dataAccess);
		position = accessStructures._accessFragments.fragmentByIntersection(
			position, region,
			/* removeIntersection */ false,
			/* duplicator */
			[&](DataAccess const &toBeDuplicated) -> DataAccess * {
				assert(toBeDuplicated.isRegistered());
				return duplicateDataAccess(toBeDuplicated, accessStructures);
			},
			/* postprocessor */
			[&](DataAccess *fragment, DataAccess *originalDataAccess) {
				setUpNewFragment(fragment, originalDataAccess, accessStructures);
			});

		/*
		 * Return the part of this fragment that is fully inside the given region
		 */
		dataAccess = &(*position);
		assert(dataAccess != nullptr);
		assert(dataAccess->getAccessRegion().fullyContainedIn(region));

		return dataAccess;
	}


	static inline DataAccess *fragmentTaskwaitFragmentObject(
		DataAccess *dataAccess, DataAccessRegion const &region,
		TaskDataAccesses &accessStructures)
	{
		assert(!dataAccess->hasBeenDiscounted());
		assert((dataAccess->getObjectType() == taskwait_type) || (dataAccess->getObjectType() == top_level_sink_type));

		if (dataAccess->getAccessRegion().fullyContainedIn(region)) {
			// Nothing to fragment
			return dataAccess;
		}

		TaskDataAccesses::taskwait_fragments_t::iterator position =
			accessStructures._taskwaitFragments.iterator_to(*dataAccess);
		position = accessStructures._taskwaitFragments.fragmentByIntersection(
			position, region,
			/* removeIntersection */ false,
			/* duplicator */
			[&](DataAccess const &toBeDuplicated) -> DataAccess * {
				assert(toBeDuplicated.isRegistered());
				return duplicateDataAccess(toBeDuplicated, accessStructures);
			},
			/* postprocessor */
			[&](DataAccess *fragment, DataAccess *originalDataAccess) {
				setUpNewFragment(fragment, originalDataAccess, accessStructures);
			});

		/*
		 * Return the part of this taskwait fragment that is fully inside the given region
		 */
		dataAccess = &(*position);
		assert(dataAccess != nullptr);
		assert(dataAccess->getAccessRegion().fullyContainedIn(region));

		return dataAccess;
	}


	/*
	 * fragmentAccess: Fragment a data access, fragment or taskwait as
	 * necessary to match a region.
	 *
	 * The task access structures must be either locked or not reachable.
	 *
	 * This function should be called inside one of the processors for the
	 * access structures (e.g. processAll, processIntersecting, ...). If
	 * fragmentation is necessary, then the this function will split the
	 * access/fragment/taskwait into multiple parts. The return value will be
	 * the first part; the other parts will be visited later by the iterator
	 * and processed by a subsequent call to the supplied lambda function.
	 */
	static inline DataAccess *fragmentAccess(
		DataAccess *dataAccess, DataAccessRegion const &region,
		TaskDataAccesses &accessStructures)
	{
		assert(dataAccess != nullptr);
		// assert(accessStructures._lock.isLockedByThisThread()); // Not necessary when fragmenting an access that is not reachable
		// assert(accessStructures._lock.isLockedByThisThread() || noAccessIsReachable(accessStructures));
		assert(&dataAccess->getOriginator()->getDataAccesses() == &accessStructures);
		assert(!accessStructures.hasBeenDeleted());

		// This following assert did once fail, when called indirectly from
		// unregisterTaskDataAccesses => ... => processUpdateOperation => ...
		// (but only with two runtimes on a node):
		// salloc -q debug -c 48 -n 2 -t 01:00:00
		// ./nasty.py --nodes 2 --tasks 40 --nesting 4 --seed 135
		// mcc -fsanitize=address -fno-omit-frame-pointer -ggdb -o nasty --ompss-2 nasty.c
		// mpirun -np 4 ./nasty
		// assert(!dataAccess->hasBeenDiscounted());
#ifndef NDEBUG
		if (dataAccess->hasBeenDiscounted()) {
			std::cerr << "Warning: dataAccess->hasBeenDiscounted at " << __FILE__ << ":" << __LINE__
				<< " task: " << dataAccess->getOriginator()->getLabel() << std::endl;
		}
#endif

		if (dataAccess->getAccessRegion().fullyContainedIn(region)) {
			// Nothing to fragment: this task access/fragment is fully contained inside the region
			return dataAccess;
		}

		if (dataAccess->getObjectType() == access_type) {
			return fragmentAccessObject(dataAccess, region, accessStructures);
		} else if (dataAccess->getObjectType() == fragment_type) {
			return fragmentFragmentObject(dataAccess, region, accessStructures);
		} else {
			assert((dataAccess->getObjectType() == taskwait_type) || (dataAccess->getObjectType() == top_level_sink_type));
			return fragmentTaskwaitFragmentObject(dataAccess, region, accessStructures);
		}
	}

	static inline void processNoEagerSendInfo(Task *task, /* INOUT */ CPUDependencyData &hpDependencyData)
	{
		if (!hpDependencyData._noEagerSendInfoVector.empty()) {
			TaskOffloading::sendNoEagerSend(task, hpDependencyData._noEagerSendInfoVector);
			hpDependencyData._noEagerSendInfoVector.clear();
		}
	}


	static inline void processSatisfiedCommutativeOriginators(/* INOUT */ CPUDependencyData &hpDependencyData)
	{
		if (!hpDependencyData._satisfiedCommutativeOriginators.empty()) {
			CommutativeScoreboard::_lock.lock();
			for (Task *satisfiedCommutativeOriginator : hpDependencyData._satisfiedCommutativeOriginators) {
				assert(satisfiedCommutativeOriginator != 0);

				bool acquiredCommutativeSlots =
					CommutativeScoreboard::addAndEvaluateTask(satisfiedCommutativeOriginator, hpDependencyData);
				if (acquiredCommutativeSlots) {
					hpDependencyData._satisfiedOriginators.push_back(satisfiedCommutativeOriginator);
				}
			}
			CommutativeScoreboard::_lock.unlock();

			hpDependencyData._satisfiedCommutativeOriginators.clear();
		}
	}


	//! Process all the originators that have become ready
	static inline void processSatisfiedOriginators(
		/* INOUT */ CPUDependencyData &hpDependencyData,
		ComputePlace *computePlace,
		bool fromBusyThread)
	{
		processSatisfiedCommutativeOriginators(hpDependencyData);

		// NOTE: This is done without the lock held and may be slow since it can enter the scheduler
		for (Task *satisfiedOriginator : hpDependencyData._satisfiedOriginators) {
			assert(satisfiedOriginator != 0);

			ComputePlace *computePlaceHint = nullptr;
			if (computePlace != nullptr) {
				if (computePlace->getType() == satisfiedOriginator->getDeviceType()) {
					computePlaceHint = computePlace;
				}
			}

			ReadyTaskHint schedulingHint = SIBLING_TASK_HINT;
			if (fromBusyThread || !computePlaceHint || !computePlaceHint->isOwned()) {
				schedulingHint = BUSY_COMPUTE_PLACE_TASK_HINT;
			}

			Scheduler::addReadyTask(satisfiedOriginator, computePlaceHint, schedulingHint);
		}

		hpDependencyData._satisfiedOriginators.clear();
	}


	static void applyUpdateOperationOnAccess(
		UpdateOperation const &updateOperation,
		DataAccess *access, TaskDataAccesses &accessStructures,
		/* OUT */ CPUDependencyData &hpDependencyData)
	{
		// Fragment if necessary
		access = fragmentAccess(access, updateOperation._region, accessStructures);
		assert(access != nullptr);

		DataAccessStatusEffects initialStatus(access);

		// Calculate the valid namespace.
		if (updateOperation._validNamespace != VALID_NAMESPACE_UNKNOWN) {
			// Must not receive namespace information more than once. Propagating it
			// more than once may result in a use-after-free.
			// assert(access->getValidNamespacePrevious() == VALID_NAMESPACE_UNKNOWN);
			if (access->getType() == CONCURRENT_ACCESS_TYPE
				|| access->getType() == COMMUTATIVE_ACCESS_TYPE) {
				// Do not support namespace propagation into a concurrent or commutative access
				// This is for simplicity as both are currently synchronized on the node on which
				// the tasks are created. But it might be worth figuring out if and how namespace
				// propagation of these accesses could work. We have a similar condition to
				// disable namespace propagation out of these accesses (in the calculation
				// of updateOperation._validNamespace).
				access->setValidNamespacePrevious(
					VALID_NAMESPACE_NONE,
					OffloadedTaskIdManager::InvalidOffloadedTaskId
				);
			} else {
				// Can only propagate in to in or non-in to non-in
				// NO_ACCESS_TYPE is used by propagateSatisfiability to reproduce the namespace
				// previous on the remote node (which is OK as it was OK on the offloader node).
				if (updateOperation._namespaceAccessType == NO_ACCESS_TYPE
					// Not read access to non-read
					|| !((updateOperation._namespaceAccessType == READ_ACCESS_TYPE)
							&& (access->getType() != READ_ACCESS_TYPE))) {
					access->setValidNamespacePrevious(
						updateOperation._validNamespace,
						updateOperation._namespacePredecessor
					);
				} else {
					access->setValidNamespacePrevious(VALID_NAMESPACE_NONE, access->getOriginator()->getOffloadedTaskId());
				}
			}
		}

		// When an access is propagated in the namespace, we need to be careful in the
		// setting of read (R), write (W), and concurrent/commutative (C) satisfiability.
		// There are three cases:
		//
		//   (a) non-namespace
		//
		//          Access       For a non-namespace access, R, W and C satisfiability
		//            |          are of course propagated from the previous access.
		//            | R,W,C    The arrow shows the access's "next" field.
		//            v
		//          Access
		//
		//   (b) Namespace non-in => non-in
		//
		//          Non-in       For a namespace non-in to non-in access (e.g. inout to
		//            |          inout), R, W and C	satisfiability are propagated from the
		//            | R,W,C    previous in the remote namespace. There must be no
		//            v          satisfiability messages (which could arrive after the task
		//          Non-in       has been deleted).
		//
		//   (c) Namespace non-in => in
		//
		//          Access       For a namespace access to an in access (e.g. inout to in or
		//            |          in to in), R and C	satisfiability are propagated from the
		//            | R,C      previous in the remote namespace. This allows the "in"
		//   W        v          in access to quickly become satisfied. But the offloader does
		// ------>    in         not track which of potentially multiple remote nodes are able
		//                       to propagate in the remote namespace, so it sends R and W
		//                       satisfiability to all of them. We ignore the R satisfiability
		//                       in the message but take the W satisfiability. This ensures that
		//                       the task cannot have been deleted when the message arrives.
		if (access->getPropagateFromNamespace()) {
			// If propagated into this access in the remote namespace, then... 
			if (updateOperation._propagateSatisfiability) {
				// (1) Only read accesses get read and write satisfiability (note:
				// the setting of the node namespace predecessor is a different
				// type of satisfiability operation, which is allowed).
				if (access->getType() != READ_ACCESS_TYPE) {
					assert(!updateOperation._makeReadSatisfied && !updateOperation._makeWriteSatisfied);
				}
			} else {
				// and (2) Read accesses never get write satisfiability in the namespace (case c)
				if (access->getType() == READ_ACCESS_TYPE) {
					assert(!updateOperation._makeWriteSatisfied);
				}
			}
		}

		if ( !(access->getPropagateFromNamespace()
				&& updateOperation._propagateSatisfiability)) {

			if (updateOperation._makeReadSatisfied) {
				if (access->readSatisfied()) {
					// Actually there are other circumstances when this happens (TBD)
					// assert(access->getOriginator()->isRemoteTask());
				} else {
					bool updateLocation;
					if (access->getObjectType() == access_type
						&& access->getType() == CONCURRENT_ACCESS_TYPE) {
						// Special handling for concurrent accesses
						if (updateOperation._location != access->getConcurrentInitialLocation()) {
							// Either this is not the same as the original location, so somebody must have
							// written to it on a different node, or this is the first concurrent task, which
							// immediately gets read satisfiability. In either case update the location.
							updateLocation = true;
						} else {
							// The location is the same as the original location. Either (a) it hasn't been
							// written to by any of the tasks earlier in sequential order, or (b) it has been
							// written to, but on the same node as the original location. Don't update the
							// location because in case (a) maybe it was this task that did the write and
							// already updated the location to the correct one and in case (b) there is no
							// change to make.
							updateLocation = false;
						}
					} else {
						updateLocation = true;
					}

					if (updateLocation) {
						access->setReadSatisfied(updateOperation._location);
						access->setWriteID(updateOperation._writeID);
					} else {
						access->setReadSatisfied(access->getLocation());
					}
				}

			}

			/*
			 * Write Satisfiability.
			 * NOTE: although normally an access becomes read satisified before
			 * (or at the same time as) it becomes write satisfied, it is valid
			 * for the write satisfiability to arrive first. This reordering
			 * happens for example due to the race between setting
			 * _make{Read/Write}Satisfied and calling
			 * applyUpdateOperationOnAccess as a delayed operation.
			 */

			if (updateOperation._makeWriteSatisfied) {

				if (!access->getPropagateFromNamespace() || access->getType() != READ_ACCESS_TYPE) {
					// not if it is a read access from the namespace; in this case we take (pseudo)write
					// satisfiability from the satisfiability messages
					access->setWriteSatisfied();
				}

				if (updateOperation._previousIsCommutative
					&& (access->getType() != COMMUTATIVE_ACCESS_TYPE)) {
					// This is a normal access following one or more commutative accesses to the same region.
					// Delete the scoreboard entry.
					CommutativeScoreboard::_lock.lock();
					CommutativeScoreboard::endCommutative(access->getAccessRegion());
					CommutativeScoreboard::_lock.unlock();
				}
			}

			bool propagateSatisfiabilityMakesConcurrentAndCommutative
					= updateOperation._propagateSatisfiability
					&& access->readSatisfied()
					&& access->writeSatisfied();

			// Concurrent Satisfiability
			if (updateOperation._makeConcurrentSatisfied
				|| propagateSatisfiabilityMakesConcurrentAndCommutative) {
				access->setConcurrentSatisfied();
				assert(updateOperation._location);
				if (access->getType() == CONCURRENT_ACCESS_TYPE) {
					access->setLocation(updateOperation._location);
					access->setWriteID(updateOperation._writeID);
					access->setConcurrentInitialLocation(updateOperation._location);
				}
			}

			// Commutative Satisfiability
			if (updateOperation._makeCommutativeSatisfied
				|| propagateSatisfiabilityMakesConcurrentAndCommutative) {
				access->setCommutativeSatisfied();
				assert(updateOperation._location);
				if (!access->hasLocation()) {
					access->setLocation(updateOperation._location);
					access->setWriteID(updateOperation._writeID);
				}
			}
		} else {
			// If it is propagated in the namespace, we should only
			// get write satisfiability if it is actually pseudowrite
			// satisfiability for a read-only access. In this case it
			// should still be ignored.
			if (updateOperation._makeWriteSatisfied) {
				assert(access->getType() == READ_ACCESS_TYPE);
				assert(!access->writeSatisfied());
				access->setWriteSatisfied();
			}

			// Also, commutative satisfiability for commutative accesses
			// should never be in the namespace to begin with.
			if (updateOperation._makeCommutativeSatisfied) {
				assert(access->getType() != COMMUTATIVE_ACCESS_TYPE);
			}
		}

		if (updateOperation._setPropagateFromNamespace) {
			access->setPropagateFromNamespace();
		}

		// ReductionInfo
		if (updateOperation._setReductionInfo) {
			access->setPreviousReductionInfo(updateOperation._reductionInfo);

			// ReductionInfo can be already assigned for partially overlapping reductions
			if (access->getReductionInfo() != nullptr) {
				assert(access->getType() == REDUCTION_ACCESS_TYPE);
				assert(access->allocatedReductionInfo());
			} else if ((access->getType() == REDUCTION_ACCESS_TYPE)
					   && (updateOperation._reductionInfo != nullptr)
					   && (access->getReductionTypeAndOperatorIndex() == updateOperation._reductionInfo->getTypeAndOperatorIndex())) {
				// Received compatible ReductionInfo
				access->setReductionInfo(updateOperation._reductionInfo);

				Instrument::receivedCompatibleReductionInfo(
					access->getInstrumentationId(),
					*updateOperation._reductionInfo);
			}

			access->setReceivedReductionInfo();
		}

		// ReductionSlotSet
		if (updateOperation._reductionSlotSet.size() > 0) {
			assert((access->getObjectType() == access_type) || (access->getObjectType() == fragment_type) || (access->getObjectType() == taskwait_type));
			assert(access->getType() == REDUCTION_ACCESS_TYPE);
			assert(access->getReductionSlotSet().size() == updateOperation._reductionSlotSet.size());

			access->getReductionSlotSet() |= updateOperation._reductionSlotSet;
			access->setReceivedReductionSlotSet();
		}

		DataAccessStatusEffects updatedStatus(access);

		handleDataAccessStatusChanges(
			initialStatus, updatedStatus,
			access, accessStructures, updateOperation._target._task,
			hpDependencyData);
	}

	/*
	 * Process an update operation.
	 *
	 * The lock must already be taken on the target task's access structures. The
	 * target task is updateOperation._target._task.
	 */
	static void processUpdateOperation(
		UpdateOperation const &updateOperation,
		/* OUT */ CPUDependencyData &hpDependencyData)
	{
		assert(!updateOperation.empty());

		TaskDataAccesses &accessStructures = updateOperation._target._task->getDataAccesses();

		/* Check lock on access structures already taken by caller */
		// assert(accessStructures._lock.isLockedByThisThread());

		if (updateOperation._target._objectType == access_type) {
			// Update operation for accesses
			accessStructures._accesses.processIntersecting(
				updateOperation._region,
				[&](TaskDataAccesses::accesses_t::iterator accessPosition) -> bool {
					DataAccess *access = &(*accessPosition);

					applyUpdateOperationOnAccess(updateOperation, access, accessStructures, hpDependencyData);

					return true;
				});
		} else if (updateOperation._target._objectType == fragment_type) {
			// Update operation for fragments
			accessStructures._accessFragments.processIntersecting(
				updateOperation._region,
				[&](TaskDataAccesses::access_fragments_t::iterator fragmentPosition) -> bool {
					DataAccess *fragment = &(*fragmentPosition);

					applyUpdateOperationOnAccess(updateOperation, fragment, accessStructures, hpDependencyData);

					return true;
				});
		} else {
			// Update operation for taskwait Fragments
			assert((updateOperation._target._objectType == taskwait_type) || (updateOperation._target._objectType == top_level_sink_type));
			accessStructures._taskwaitFragments.processIntersecting(
				updateOperation._region,
				[&](TaskDataAccesses::access_fragments_t::iterator position) -> bool {
					DataAccess *taskwaitFragment = &(*position);

					applyUpdateOperationOnAccess(updateOperation, taskwaitFragment, accessStructures, hpDependencyData);

					return true;
				});
		}
	}

	// Process all delayed operations that relate to access that are
	// not in a different offloaded task.
	static inline void processDelayedOperationsSameTask(
		/* INOUT */ CPUDependencyData &hpDependencyData,
					Task *task)
	{
		Task *lastLocked = task;
		const Task *myOffloadedTask = task->getOffloadedPredecesor();

#ifndef NDEBUG
		if (task->hasDataReleaseStep()) {
			assert(task == myOffloadedTask);
		}
#endif // NDEBUG

		// assert(task->getDataAccesses()._lock.isLockedByThisThread());

		for (auto it = hpDependencyData._delayedOperations.begin();
		     it != hpDependencyData._delayedOperations.end();) {
			UpdateOperation &delayedOperation = *it;

			const Task *targetOffloadedTask = delayedOperation._target._task->getOffloadedPredecesor();

			// targetOffloadedTask must be null when all the tasks are local.
			assert(ClusterManager::inClusterMode() || targetOffloadedTask == nullptr);

			// Process the delayed operation if there are in the same offloaded
			// task (or a descendent of the same one), OR neither of them is 
			// the descendent of an offloaded task
			assert( ((myOffloadedTask == nullptr) && (targetOffloadedTask == nullptr))
					|| ((myOffloadedTask != nullptr) && (targetOffloadedTask != nullptr)) );

			if (myOffloadedTask == targetOffloadedTask) {

				if (delayedOperation._target._task != lastLocked) {
					if (lastLocked != nullptr) {
						lastLocked->getDataAccesses()._lock.unlock();
					}
					lastLocked = delayedOperation._target._task;
					lastLocked->getDataAccesses()._lock.lock();
				}
				// Process the delayed operation
				processUpdateOperation(delayedOperation, hpDependencyData);

				// Advance the iterator
				auto oldIterator = it;
				it++;
				hpDependencyData._delayedOperations.erase(oldIterator);
			} else {
				assert(ClusterManager::inClusterMode());
				it++;
			}
		}

		// if handleDataAccessStatusChanges added some accesses to release
		// then We release all of them together
		assert(!task->hasDataReleaseStep()
			|| (task->hasDataReleaseStep() && task == myOffloadedTask));

		if (lastLocked != nullptr) {
			lastLocked->getDataAccesses()._lock.unlock();
		}

		assert(ClusterManager::inClusterMode() || hpDependencyData._delayedOperations.empty());
	}


	/*
	 * Process the delayed operations. These are operations that are triggered
	 * by handleDataAccessStatusChanges. A lock was already taken on a task's
	 * access structures before calling handleDataAccessStatusChanges. Since
	 * these delayed operations require taking a lock on a different task's
	 * access structures, they couldn't have been done at the time without
	 * risking a deadlock.
	 */
	static inline void processDelayedOperations(
		/* INOUT */ CPUDependencyData &hpDependencyData)
	{
		Task *lastLocked = nullptr;

		while (!hpDependencyData._delayedOperations.empty()) {
			UpdateOperation &delayedOperation = hpDependencyData._delayedOperations.front();

			assert(delayedOperation._target._task != nullptr);
			if (delayedOperation._target._task != lastLocked) {
				if (lastLocked != nullptr) {
					lastLocked->getDataAccesses()._lock.unlock();
				}
				lastLocked = delayedOperation._target._task;
				lastLocked->getDataAccesses()._lock.lock();
			}

			processUpdateOperation(delayedOperation, hpDependencyData);

			hpDependencyData._delayedOperations.pop_front();
		}

		if (lastLocked != nullptr) {
			lastLocked->getDataAccesses()._lock.unlock();
		}
	}


	static inline void processReleasedCommutativeRegions(
		/* INOUT */ CPUDependencyData &hpDependencyData)
	{
		if (!hpDependencyData._releasedCommutativeRegions.empty()) {
			CommutativeScoreboard::_lock.lock();
			CommutativeScoreboard::processReleasedCommutativeRegions(hpDependencyData);
			CommutativeScoreboard::_lock.unlock();
		}
	}


	void processDelayedOperationsSatisfiedOriginatorsAndRemovableTasks(
		CPUDependencyData &hpDependencyData,
		ComputePlace *computePlace,
		bool fromBusyThread
	) {
		Instrument::enterProcessDelayedOperationsSatisfiedOriginatorsAndRemovableTasks();

		processReleasedCommutativeRegions(hpDependencyData);

#if NO_DEPENDENCY_DELAYED_OPERATIONS
#else
		processDelayedOperations(hpDependencyData);   // Most of the time is here
#endif

		handleCompletedTaskwaits(hpDependencyData, computePlace);

#if NO_DEPENDENCY_DELAYED_OPERATIONS
#else
		processDelayedOperations(hpDependencyData);
#endif

		processSatisfiedOriginators(hpDependencyData, computePlace, fromBusyThread);
		assert(hpDependencyData._satisfiedOriginators.empty());

#ifdef USE_CLUSTER
		TaskOffloading::sendSatisfiabilityAndDataSends(hpDependencyData._satisfiabilityMap, hpDependencyData._dataSendRegionInfoMap);
#endif // USE_CLUSTER

		handleRemovableTasks(hpDependencyData._removableTasks);

		removeFromNamespaceBottomMap(hpDependencyData);
		Instrument::exitProcessDelayedOperationsSatisfiedOriginatorsAndRemovableTasks();
	}


	/*
	 * Create an initial fragment due to an access of a newly-submitted child
	 * task that was not yet in the bottom map, but is covered by the parent
	 * task's accesses. The parent task's fragments correspond to child task
	 * accesses (after fragmentation) within the parent's accesses. This method
	 * creates the new fragment, but not the bottom map entry corresponding to
	 * it.
	 */
	static inline DataAccess *createInitialFragment(
		TaskDataAccesses::accesses_t::iterator accessPosition,
		TaskDataAccesses &accessStructures,       /* Access structures for the parent task */
		DataAccessRegion subregion                /* Subregion accessed by the new child task */
	) {
		DataAccess *dataAccess = &(*accessPosition);
		assert(dataAccess != nullptr);
		assert(!accessStructures.hasBeenDeleted());

		assert(!accessStructures._accessFragments.contains(dataAccess->getAccessRegion()));

		Instrument::data_access_id_t instrumentationId =
			Instrument::createdDataSubaccessFragment(dataAccess->getInstrumentationId());
		DataAccess *fragment = ObjectAllocator<DataAccess>::newObject(
			fragment_type,
			dataAccess->getType(),
			dataAccess->isWeak(),
			dataAccess->getOriginator(),
			dataAccess->getAccessRegion(),
			dataAccess->getReductionTypeAndOperatorIndex(),
			dataAccess->getReductionIndex(),
			dataAccess->getLocation(),
			dataAccess->getOutputLocation(),
			dataAccess->getDataLinkStep(),
			instrumentationId);

		fragment->inheritFragmentStatus(dataAccess); //TODO is it necessary?

#ifndef NDEBUG
		fragment->setReachable();
#endif

		// This assertion is wrong: it is in fact possible for write satisfiability
		// to arrive before read satisfiable. This is due to race conditions in the
		// runtime system.
		// assert(fragment->readSatisfied() || !fragment->writeSatisfied());

		accessStructures._accessFragments.insert(*fragment);
		fragment->setInBottomMap();

		// NOTE: This may in the future need to be included in the common status changes code
		dataAccess->setHasSubaccesses();

		if (subregion != dataAccess->getAccessRegion()) {
			dataAccess->getAccessRegion().processIntersectingFragments(
				subregion,
				/* thisOnlyProcessor */
				[&](DataAccessRegion excludedSubregion) {
					BottomMapEntry *bottomMapEntry = ObjectAllocator<BottomMapEntry>::newObject(
						excludedSubregion,
						DataAccessLink(dataAccess->getOriginator(), fragment_type),
						dataAccess->getType(),
						dataAccess->getReductionTypeAndOperatorIndex());
					accessStructures._subaccessBottomMap.insert(*bottomMapEntry);
				},
				/* intersectingProcessor */
				[&](__attribute__((unused)) DataAccessRegion intersection) {
				},
				/* otherOnlyProcessor */
				[&](__attribute__((unused)) DataAccessRegion unmatchedRegion) {
					// This part is not covered by the access
				});
		}

		return fragment;
	}

	/*
	 * Fragment the linked object (access, fragment or taskwait) against the
	 * given region, and call the supplied function on the fragment of the
	 * access fully contained inside the region. It needs to check the type of
	 * the object and fragment it in the appropriate way (using the correct
	 * function to fragment it and correct processor to iterate over the
	 * corresponding list.
	 */
	template <typename ProcessorType>
	static inline bool followLink(
		DataAccessLink const &link,
		DataAccessRegion const &region,
		ProcessorType processor)
	{
		Task *task = link._task;
		assert(task != nullptr);

		TaskDataAccesses &accessStructures = task->getDataAccesses();
		// assert(accessStructures._lock.isLockedByThisThread());

		if (link._objectType == access_type) {
			/*
			 * An access, iterate over accessStructures._accesses and
			 * fragment using fragmentAccessObject.
			 */
			return accessStructures._accesses.processIntersecting(
				region,
				[&](TaskDataAccesses::accesses_t::iterator position) -> bool {
					DataAccess *access = &(*position);
					assert(!access->hasBeenDiscounted());

					/* Fragment it */
					access = fragmentAccessObject(access, region, accessStructures);

					/* call the processor on each access fragment */
					return processor(access);
				});
		} else if (link._objectType == fragment_type) {
			/*
			 * An fragment, iterate over accessStructures._accessFragments and
			 * fragment using fragmentFragmentObject.
			 */
			return accessStructures._accessFragments.processIntersecting(
				region,
				[&](TaskDataAccesses::access_fragments_t::iterator position) -> bool {
					DataAccess *access = &(*position);
					assert(!access->hasBeenDiscounted());

					/* Fragment it */
					access = fragmentFragmentObject(access, region, accessStructures);

					/* call the processor on each fragment fragment */
					return processor(access);
				});
		} else {
			/*
			 * A taskwait fragment, iterate over accessStructures._taskwaitFragments and
			 * fragment using fragmentTaskwaitFragmentObject.
			 */
			assert((link._objectType == taskwait_type) || (link._objectType == top_level_sink_type));
			return accessStructures._taskwaitFragments.processIntersecting(
				region,
				[&](TaskDataAccesses::taskwait_fragments_t::iterator position) -> bool {
					DataAccess *access = &(*position);
					assert(!access->hasBeenDiscounted());

					/* Fragment it */
					access = fragmentTaskwaitFragmentObject(access, region, accessStructures);

					/* call the processor on each taskwait fragment */
					return processor(access);
				});
		}
	}

/*
 * Matching processor used to put a new task's data access into the bottom map.
 */
	template <typename MatchingProcessorType, typename MissingProcessorType>
	static inline bool foreachBottomMapMatchPossiblyCreatingInitialFragmentsAndMissingRegion(
		Task *parent, TaskDataAccesses &parentAccessStructures,
		DataAccessRegion region,
		MatchingProcessorType matchingProcessor, MissingProcessorType missingProcessor)
	{
		assert(parent != nullptr);
		assert((&parentAccessStructures) == (&parent->getDataAccesses()));
		assert(!parentAccessStructures.hasBeenDeleted());

		return parentAccessStructures._subaccessBottomMap.processIntersectingAndMissing(
			region,

			/*
			 * A region of the new task's data access is already in the bottom map.
			 */
			[&](TaskDataAccesses::subaccess_bottom_map_t::iterator bottomMapPosition) -> bool {
				BottomMapEntry *bottomMapEntry = &(*bottomMapPosition);
				assert(bottomMapEntry != nullptr);

				DataAccessRegion subregion = region.intersect(bottomMapEntry->getAccessRegion());
				BottomMapEntryContents bmeContents = *bottomMapEntry;

				DataAccessLink target = bmeContents._link;
				assert(target._task != nullptr);

				bool result = true;
				if (target._task != parent) {
					TaskDataAccesses &subtaskAccessStructures = target._task->getDataAccesses();

					subtaskAccessStructures._lock.lock();

					// For each access of the subtask (predecessor on the bottom map) that matches
					result = followLink(
						target, subregion,
						[&](DataAccess *previous) -> bool {
							assert(!previous->hasNext());
							assert(previous->isInBottomMap());

							return matchingProcessor(previous, bmeContents);
						});

					subtaskAccessStructures._lock.unlock();
				} else {
					// A fragment
					assert(target._objectType == fragment_type);

					// For each fragment of the parent that matches
					result = followLink(
						target, subregion,
						[&](DataAccess *previous) -> bool {
							assert(!previous->hasNext());
							assert(previous->isInBottomMap());

							return matchingProcessor(previous, bmeContents);
						});
				}

				bottomMapEntry = fragmentBottomMapEntry(bottomMapEntry, subregion, parentAccessStructures);

				/*
				 * The (first part of) the bottom map entry has been fully
				 * handled, and it will be covered by the new bottom map entry
				 * for the new task. So we can delete the old bottom map entry
				 * now.
				 */
				parentAccessStructures._subaccessBottomMap.erase(*bottomMapEntry);
				ObjectAllocator<BottomMapEntry>::deleteObject(bottomMapEntry);

				return result;
			},

			/*
			 * A region of the new task's data access that is not (yet) in the bottom map.
			 * Iterate over the parent's accesses and divide into those parts that intersect
			 * parent accesses and those that do not.
			 */
			[&](DataAccessRegion missingRegion) -> bool {
				parentAccessStructures._accesses.processIntersectingAndMissing(
					missingRegion,
					/*
					 * intersectingProcessor: it's not in the bottom map yet, but it
					 * is part of one of the parent task's accesses. Create a new
					 * bottom map entry and now that it exists, give it to the
					 * matching processor.
					 */
					[&](TaskDataAccesses::accesses_t::iterator superaccessPosition) -> bool {
						DataAccessStatusEffects initialStatus;

						/* Create an initial fragment */
						DataAccess *previous = createInitialFragment(
							superaccessPosition, parentAccessStructures,
							missingRegion);
						assert(previous != nullptr);
						assert(previous->getObjectType() == fragment_type);

						previous->setRegistered(); /* register it immediately */

						DataAccessStatusEffects updatedStatus(previous);

						BottomMapEntryContents bmeContents(
							DataAccessLink(parent, fragment_type),
							previous->getType(),
							previous->getReductionTypeAndOperatorIndex());

						{
							CPUDependencyData hpDependencyData;
							handleDataAccessStatusChanges(
								initialStatus, updatedStatus,
								previous, parentAccessStructures, parent,
								hpDependencyData);
							assert(hpDependencyData.empty());
						}

						previous = fragmentAccess(previous, missingRegion, parentAccessStructures);

						/*
						 *Now that the bottom map entry has been created, pass it
						 * to the matching processor
						 */
						return matchingProcessor(previous, bmeContents);
					},

					/*
					 * missingProcessor: the region isn't in the bottom map or
					 * the parent task's accesses. Pass this "hole" up to the
					 * missing processor to deal with.
					 */
					[&](DataAccessRegion regionUncoveredByParent) -> bool {
						return missingProcessor(regionUncoveredByParent);
					});

				/* Keep going, with other regions of the bottom map */
				return true;
			});
	}

	template <typename MatchingProcessorType, typename MissingProcessorType>
	static inline bool foreachBottomMapMatchMissingRegionCreatingInitialFragments(
		Task *parent, TaskDataAccesses &parentAccessStructures,
		DataAccessRegion region,
		MatchingProcessorType matchingProcessor, MissingProcessorType missingProcessor
	) {
		assert(parent != nullptr);
		assert((&parentAccessStructures) == (&parent->getDataAccesses()));
		assert(!parentAccessStructures.hasBeenDeleted());

		return parentAccessStructures._subaccessBottomMap.processIntersectingAndMissing(
			region,

			/*
			 * A region of the new task's data access is already in the bottom map. Do nothing.
			 */
			[&](TaskDataAccesses::subaccess_bottom_map_t::iterator ) -> bool {
				return true;
			},

			/*
			 * A region of the new task's data access that is not (yet) in the bottom map.
			 * Iterate over the parent's accesses and divide into those parts that intersect
			 * parent accesses and those that do not.
			 */
			[&](DataAccessRegion missingRegion) -> bool {
				parentAccessStructures._accesses.processIntersectingAndMissing(
					missingRegion,
					/*
					 * intersectingProcessor: it's not in the bottom map yet, but it
					 * is part of one of the parent task's accesses. Create a new
					 * bottom map entry and now that it exists, give it to the
					 * matching processor.
					 */
					[&](TaskDataAccesses::accesses_t::iterator superaccessPosition) -> bool {
						DataAccessStatusEffects initialStatus;

						/* Create an initial fragment */
						DataAccess *previous = createInitialFragment(
							superaccessPosition, parentAccessStructures,
							missingRegion
						);
						assert(previous != nullptr);
						assert(previous->getObjectType() == fragment_type);

						previous->setRegistered(); /* register it immediately */

						DataAccessStatusEffects updatedStatus(previous);

						BottomMapEntryContents bmeContents(
							DataAccessLink(parent, fragment_type),
							previous->getType(),
							previous->getReductionTypeAndOperatorIndex()
						);

						{
							CPUDependencyData hpDependencyData;
							handleDataAccessStatusChanges(
								initialStatus, updatedStatus,
								previous, parentAccessStructures, parent,
								hpDependencyData
							);
							/* There should not be any delayed operations */
							assert(hpDependencyData.empty());
						}

						previous = fragmentAccess(previous, missingRegion, parentAccessStructures);

						/*
						 *Now that the bottom map entry has been created, pass it
						 * to the matching processor
						 */
						return matchingProcessor(previous, bmeContents);
					},

					/*
					 * missingProcessor: the region isn't in the bottom map or
					 * the parent task's accesses. Pass this "hole" up to the
					 * missing processor to deal with.
					 */
					[&](DataAccessRegion regionUncoveredByParent) -> bool {
						return missingProcessor(regionUncoveredByParent);
					}
				);

				/* Keep going, with other regions of the bottom map */
				return true;
			}
		);
	}


	template <typename ProcessorType, typename BottomMapEntryProcessorType>
	static inline void foreachBottomMapMatch(
		DataAccessRegion const &region,
		TaskDataAccesses &accessStructures, Task *task,
		ProcessorType processor,
		BottomMapEntryProcessorType bottomMapEntryProcessor = [](BottomMapEntry *) {})
	{
		assert(!accessStructures.hasBeenDeleted());
		// assert(accessStructures._lock.isLockedByThisThread());

		accessStructures._subaccessBottomMap.processIntersecting(
			region,
			/* processor: called with each part of the bottom map that intersects region */
			[&](TaskDataAccesses::subaccess_bottom_map_t::iterator bottomMapPosition) -> bool {
				BottomMapEntry *bottomMapEntry = &(*bottomMapPosition);
				assert(bottomMapEntry != nullptr);

				DataAccessLink target = bottomMapEntry->_link;
				assert(target._task != nullptr);

				DataAccessRegion subregion = region.intersect(bottomMapEntry->getAccessRegion());

				if (target._task != task) {
					// An access from a subtask

					TaskDataAccesses &subtaskAccessStructures = target._task->getDataAccesses();
					subtaskAccessStructures._lock.lock();

					// For each access of the subtask that matches
					followLink(
						target, subregion,
						[&](DataAccess *subaccess) -> bool {
							assert(subaccess->isReachable());
							assert(subaccess->isInBottomMap());

							processor(subaccess, subtaskAccessStructures, target._task);

							return true;
						});

					subtaskAccessStructures._lock.unlock();
				} else {
					// A fragment from the current task, a taskwait fragment, or a top level sink
					assert(
						(target._objectType == fragment_type)
						|| (target._objectType == taskwait_type)
						|| (target._objectType == top_level_sink_type));

					followLink(
						target, subregion,
						[&](DataAccess *fragment) -> bool {
							assert(fragment->isReachable());
							assert(fragment->isInBottomMap());

							processor(fragment, accessStructures, task);

							return true;
						});
				}

				bottomMapEntryProcessor(bottomMapEntry);

				/* always continue through the bottom map*/
				return true;
			});
	}

#if 0
	template <typename ProcessorType, typename BottomMapEntryProcessorType>
	static inline void foreachBottomMapEntry(
		TaskDataAccesses &accessStructures, Task *task,
		ProcessorType processor,
		BottomMapEntryProcessorType bottomMapEntryProcessor = [](BottomMapEntry *) {})
	{
		assert(!accessStructures.hasBeenDeleted());
		// assert(accessStructures._lock.isLockedByThisThread());

		accessStructures._subaccessBottomMap.processAll(
			[&](TaskDataAccesses::subaccess_bottom_map_t::iterator bottomMapPosition) -> bool {
				BottomMapEntry *bottomMapEntry = &(*bottomMapPosition);
				assert(bottomMapEntry != nullptr);

				DataAccessLink target = bottomMapEntry->_link;
				assert(target._task != nullptr);

				DataAccessRegion const &subregion = bottomMapEntry->getAccessRegion();

				if (target._task != task) {
					// An access from a subtask

					TaskDataAccesses &subtaskAccessStructures = target._task->getDataAccesses();
					subtaskAccessStructures._lock.lock();

					// For each access of the subtask that matches
					followLink(
						target, subregion,
						[&](DataAccess *subaccess) -> bool {
							assert(subaccess->isReachable());
							assert(subaccess->isInBottomMap());

							processor(subaccess, subtaskAccessStructures, target._task);

							return true;
						});

					subtaskAccessStructures._lock.unlock();
				} else {
					// A fragment from the current task
					assert(target._objectType == fragment_type);

					followLink(
						target, subregion,
						[&](DataAccess *fragment) -> bool {
							assert(fragment->isReachable());
							assert(fragment->isInBottomMap());

							processor(fragment, accessStructures, task);

							return true;
						});
				}

				bottomMapEntryProcessor(bottomMapEntry);

				return true;
			});
	}
#endif


	static inline void processBottomMapUpdate(
		BottomMapUpdateOperation &operation,
		TaskDataAccesses &accessStructures, Task *task,
		/* OUT */ CPUDependencyData &hpDependencyData)
	{
		assert(task != nullptr);
		assert(!operation.empty());
		assert(!operation._region.empty());
		assert(!accessStructures.hasBeenDeleted());
		// assert(accessStructures._lock.isLockedByThisThread());

		assert(operation._linkBottomMapAccessesToNext);
		foreachBottomMapMatch(
			operation._region,
			accessStructures, task,
			[&](DataAccess *access, TaskDataAccesses &currentAccessStructures, Task *currentTask) {
				FatalErrorHandler::failIf(
					((operation._parentAccessType == CONCURRENT_ACCESS_TYPE) || (operation._parentAccessType == COMMUTATIVE_ACCESS_TYPE))
						&& access->getType() == REDUCTION_ACCESS_TYPE,
					"Task '",
					(access->getOriginator()->getTaskInfo()->implementations[0].task_label != nullptr) ? access->getOriginator()->getTaskInfo()->implementations[0].task_label : access->getOriginator()->getTaskInfo()->implementations[0].declaration_source,
					"' declares a reduction within a region registered as ",
					(operation._parentAccessType == CONCURRENT_ACCESS_TYPE) ? "concurrent" : "commutative",
					" by task '",
					(task->getTaskInfo()->implementations[0].task_label != nullptr) ? task->getTaskInfo()->implementations[0].task_label : task->getTaskInfo()->implementations[0].declaration_source,
					"' without a taskwait");

				DataAccessStatusEffects initialStatus(access);

				if (operation._inhibitReadSatisfiabilityPropagation) {
					access->unsetCanPropagateReadSatisfiability();
				}

				if (operation._inhibitConcurrentSatisfiabilityPropagation) {
					access->unsetCanPropagateConcurrentSatisfiability();
				}

				if (operation._inhibitCommutativeSatisfiabilityPropagation) {
					access->unsetCanPropagateCommutativeSatisfiability();
				}

				if (operation._inhibitReductionInfoPropagation) {
					access->unsetCanPropagateReductionInfo();
				}

				if (operation._setCloseReduction) {
					// Note: It is currently unsupported that a strong reduction access has
					// subaccesses, as this implies a task-scheduling point.
					// Even if this becomes supported in the future, the following scenario
					// needs to be controlled, possibly by inserting a nested taskwait
					FatalErrorHandler::failIf(
						(operation._parentAccessType == REDUCTION_ACCESS_TYPE) && (access->getType() != REDUCTION_ACCESS_TYPE),
						"Task '",
						(access->getOriginator()->getTaskInfo()->implementations[0].task_label != nullptr) ? access->getOriginator()->getTaskInfo()->implementations[0].task_label : access->getOriginator()->getTaskInfo()->implementations[0].declaration_source,
						"' declares a non-reduction access within a region registered as reduction by task '",
						(task->getTaskInfo()->implementations[0].task_label != nullptr) ? task->getTaskInfo()->implementations[0].task_label : task->getTaskInfo()->implementations[0].declaration_source,
						"'");

					if (access->getType() == REDUCTION_ACCESS_TYPE) {
						access->setClosesReduction();
					}
				}

				assert(!access->hasNext());
				access->setNext(operation._next);
				if (operation._namespaceNextIsIn) {
					access->setNamespaceNextIsIn();
				}

				// We are setting the next of a child task of some task (A) to
				// point to the successor of A.  We need to make sure that
				// the child task does not pass the namespace information, since
				// it must be passed exactly once, and this is done by A itself.
				assert(!access->getPropagatedNamespaceInfo());
				access->setPropagatedNamespaceInfo();

				DataAccessStatusEffects updatedStatus(access);

				handleDataAccessStatusChanges(
					initialStatus, updatedStatus,
					access, currentAccessStructures, currentTask,
					hpDependencyData);
			},
			[](BottomMapEntry *) {});
	}


	static inline void allocateReductionInfo(DataAccess &dataAccess, const Task &task)
	{
		assert(dataAccess.getType() == REDUCTION_ACCESS_TYPE);

		Instrument::enterAllocateReductionInfo(
			dataAccess.getInstrumentationId(),
			dataAccess.getAccessRegion());

		nanos6_task_info_t *taskInfo = task.getTaskInfo();
		assert(taskInfo != nullptr);

		reduction_index_t reductionIndex = dataAccess.getReductionIndex();

		ReductionInfo *newReductionInfo = ObjectAllocator<ReductionInfo>::newObject(
			dataAccess.getAccessRegion(),
			dataAccess.getReductionTypeAndOperatorIndex(),
			taskInfo->reduction_initializers[reductionIndex],
			taskInfo->reduction_combiners[reductionIndex]);

		// Note: ReceivedReductionInfo flag is not set, as the access will still receive
		// an (invalid) reduction info from the propagation system
		dataAccess.setReductionInfo(newReductionInfo);
		dataAccess.setAllocatedReductionInfo();

		Instrument::exitAllocateReductionInfo(
			dataAccess.getInstrumentationId(),
			*newReductionInfo);
	}

	/*
	 * Update the bottom map with a data access for a new task. This function
	 * is called by linkTaskAccesses.
	 */
	static inline void replaceMatchingInBottomMapLinkAndPropagate(
		DataAccessLink const &next,                /* link to the new task */
		TaskDataAccesses &accessStructures,        /* access structures for the new task */
		DataAccess *dataAccess,                    /* data access for the new task */
		Task *parent,                              /* parent of the new task */
		TaskDataAccesses &parentAccessStructures,  /* access structures for the parent */
		/* inout */ CPUDependencyData &hpDependencyData
	) {
		assert(dataAccess != nullptr);
		assert(parent != nullptr);
		assert(next._task != nullptr);
		assert(!accessStructures.hasBeenDeleted());
		assert(!parentAccessStructures.hasBeenDeleted());

		DataAccessRegion region = dataAccess->getAccessRegion();

		bool hasAllocatedReductionInfo = false;
		ReductionInfo *previousReductionInfo = nullptr;
		Container::vector<DataAccess *> previousReductionAccesses;

		bool local = false;
#ifndef NDEBUG
		bool lastWasLocal = false;
		bool first = true;
#endif

		DataAccessType parentAccessType = NO_ACCESS_TYPE;
		reduction_type_and_operator_index_t parentReductionTypeAndOperatorIndex = no_reduction_type_and_operator;

		/*
		 * Put the new data access (dataAccess) in the bottom map.
		 *
		 * There may be multiple entries in the bottom map that intersect the
		 * new data access ("foreachBottomMapMatch"). The new data access may
		 * alternatively be contained within accesses of the parent task that
		 * are not yet in the bottom map because no child task has accessed
		 * them yet ("PossiblyCreatingInitialFragments").  Finally the new data
		 * access may not be contained within any access of the parent task
		 * ("AndMissingRegion").
		 *
		 * Processing of the first two cases is done by the first big lambda
		 * (matchingProcessor) and processing of the last case is done by the
		 * second big lambda (missingProcessor).
		 */

		foreachBottomMapMatchPossiblyCreatingInitialFragmentsAndMissingRegion(
			parent,
			parentAccessStructures,  /* contains the parent's bottom map */
			region,

			/* matchingProcessor: handle a region (part of the new overall
			 * data access) that is now in the bottom map. This bottom map entry
			 * may have just been created by
			 * "foreachBottomMapMatchPossiblyCreatingInitialFragmentsAndMissingRegion".
			 * The bottom map access is 'previous'. */
			[&](DataAccess *previous, BottomMapEntryContents const &bottomMapEntryContents) -> bool {
				assert(previous != nullptr);
				assert(previous->isReachable());
				assert(!previous->hasBeenDiscounted());
				assert(!previous->hasNext());       /* no next access yet, as it was in the bottom map */

				Task *previousTask = previous->getOriginator();
				assert(previousTask != nullptr);

				parentAccessType = bottomMapEntryContents._accessType;
				parentReductionTypeAndOperatorIndex = bottomMapEntryContents._reductionTypeAndOperatorIndex;
				local = (bottomMapEntryContents._accessType == NO_ACCESS_TYPE);

				/*
				 * Handle reductions
				 */
				if ((dataAccess->getType() == REDUCTION_ACCESS_TYPE) && !hasAllocatedReductionInfo) {
					bool allocatesReductionInfo = false;

					if (previous->getReductionTypeAndOperatorIndex() != dataAccess->getReductionTypeAndOperatorIndex()) {
						// When a reduction access is to be linked with any non-matching access, we want to
						// allocate a new reductionInfo to it before it gets fragmented by propagation operations
						allocatesReductionInfo = true;
					} else {
						if (previousReductionInfo == nullptr) {
							previousReductionInfo = previous->getReductionInfo();
						} else if (previous->getReductionInfo() != previousReductionInfo) {
							// Has multiple previous reductions, need to allocate new reduction info
							allocatesReductionInfo = true;
						}
					}

					if (allocatesReductionInfo) {
						hasAllocatedReductionInfo = true;

						DataAccessStatusEffects initialStatus(dataAccess);
						allocateReductionInfo(*dataAccess, *next._task);
						DataAccessStatusEffects updatedStatus(dataAccess);

						handleDataAccessStatusChanges(
							initialStatus, updatedStatus,
							dataAccess, accessStructures, next._task,
							hpDependencyData);
					}
				}

#ifndef NDEBUG
				if (!first) {
					assert((local == lastWasLocal) && "This fails with wrongly nested regions");
				}
				first = false;
				lastWasLocal = local;
#endif

				// Generate an error if there is a weak non-concurrent access inside a concurrent
				// one. In the following example, d becomes concurrent satisfied twice (and the same
				// for the reduction info).
				//
				// (1) When a becomes concurrent satisfied, it will pass concurrent satisfiability to d
				// (2) When task a finishes, it sets the next of b to d (inhibiting the passing of
				//     concurrent satisfiability)
				// (3) When task b finishes, it sets the next of c to d (NOT inhibiting the passing
				//     of concurrent satisfiability)
				// (4) c passes concurrent satisfiability to d a second time
				//
				// #pragma oss task weakconcurrent(u) node(nanos6_cluster_no_offload) label("a")
				// {
				// 		#pragma oss task weakinout(u) node(nanos6_cluster_no_offload) label("b")
				// 		{
				// 			#pragma oss task inout(u) node(nanos6_cluster_no_offload) label("c")
				// 		    { sleep(1); }
				// 		}
				// 	}
				// #pragma oss task inout(u) label("d")
				// {}
				FatalErrorHandler::failIf(dataAccess->isWeak()
										&& bottomMapEntryContents._accessType == CONCURRENT_ACCESS_TYPE
										&& dataAccess->getType() != bottomMapEntryContents._accessType,
										"Warning: Weak access type ", dataAccessTypeNames[dataAccess->getType()],
										" nested inside access type ", dataAccessTypeNames[bottomMapEntryContents._accessType],
										" for task ", dataAccess->getOriginator()->getLabel(),
										" is not supported");

				TaskDataAccesses &previousAccessStructures = previousTask->getDataAccesses();
				assert(!previousAccessStructures.hasBeenDeleted());
				assert(previous->getAccessRegion().fullyContainedIn(region));

				DataAccessStatusEffects initialStatus(previous);

				// Mark end of reduction
				if (previous->getType() == REDUCTION_ACCESS_TYPE) {
					if (dataAccess->getReductionTypeAndOperatorIndex() != previous->getReductionTypeAndOperatorIndex()) {
						// When any access is to be linked with a non-matching reduction access,
						// we want to mark the preceding reduction access so that it is the
						// last access of its reduction chain
						previous->setClosesReduction();
					} else {
						assert(dataAccess->getType() == REDUCTION_ACCESS_TYPE);
						// When a reduction access is to be linked with a matching reduction
						// access, we don't know whether a ReductionInfo will be allocated yet
						// (it can partially overlap), so we want to keep track of the preceding
						// reduction access so that it can be later marked for closure if needed
						previousReductionAccesses.push_back(previous);
					}
				}
				/*
				 * Finished handling of reductions
				 */

				/*
				 * Link the dataAccess and unset
				 */
#ifdef USE_CLUSTER

				bool canPropagateInNamespace = false;
				if (parent->isNodeNamespace()) {
					if (previous->getDataReleased()) {
						Instrument::namespacePropagation(Instrument::NamespacePredecessorFinished, dataAccess->getAccessRegion());
					} else if (previous->getNamespaceSuccessor() == dataAccess->getOriginator()) {

						// We should never connect in the namespace from a read access to a non-read access.
						// In the usual case, this is prevented by the offloader, which is responsible
						// for serializing the reads before passing satisfiability to the non-read. But
						// it can also happen in a rare convoluted case:
						// (1) Task A has a weakinout, and it offloads A1 with inout to node 1
						//     The predecessor of A1 is task A.
						// (2) Task B has an in, and it is offloaded to node 1
						//     The predecessor of A1 is also task A.
						// (3) Tasks A1 and B arrive in the wrong order at node 1, so it looks like
						//     we can connect in the namespace from A1 to B, but we cannot
						if(!(previous->getType() == READ_ACCESS_TYPE) && (dataAccess->getType() != READ_ACCESS_TYPE)) {
							canPropagateInNamespace = true;
						}
						Instrument::namespacePropagation(Instrument::NamespaceSuccessful, dataAccess->getAccessRegion());
					} else if (previous->getNamespaceSuccessor() != nullptr) {
						Instrument::namespacePropagation(Instrument::NamespaceWrongPredecessor, dataAccess->getAccessRegion());
					} else {
						Instrument::namespacePropagation(Instrument::NamespaceNotHintedWithAncestor, dataAccess->getAccessRegion());
					}
				}

				if (parent->isNodeNamespace() && !canPropagateInNamespace) {

					// No namespace propagation. Need to set Topmost and set up reduction info in a similar way
					// to the missing-from-bottom-map case below (in the second lambda).
					DataAccessRegion previousRegion = previous->getAccessRegion();
					accessStructures._accesses.processIntersecting(
						previousRegion,
						[&](TaskDataAccesses::accesses_t::iterator position) -> bool {
							DataAccess *targetAccess = &(*position);
							assert(targetAccess != nullptr);
							assert(!targetAccess->hasBeenDiscounted());

							// We need to allocate the reductionInfo before fragmenting the access
							// (this might not work!)
							if ((dataAccess->getType() == REDUCTION_ACCESS_TYPE) && !hasAllocatedReductionInfo) {
								hasAllocatedReductionInfo = true;

								DataAccessStatusEffects initialStatusR(dataAccess);
								allocateReductionInfo(*dataAccess, *next._task);
								DataAccessStatusEffects updatedStatusR(dataAccess);

								handleDataAccessStatusChanges(
									initialStatusR, updatedStatusR,
									dataAccess, accessStructures, next._task,
									hpDependencyData
								);
							}

							targetAccess = fragmentAccess(targetAccess, previousRegion, accessStructures);

							DataAccessStatusEffects initialStatusT(targetAccess);

							targetAccess->setValidNamespacePrevious(
								VALID_NAMESPACE_NONE,
								OffloadedTaskIdManager::InvalidOffloadedTaskId
							);

							targetAccess->setReceivedReductionInfo();

							// Note: setting ReductionSlotSet as received is not necessary, as its not always propagated
							DataAccessStatusEffects updatedStatusT(targetAccess);

							// TODO: We could mark in the task that there are local accesses (and remove the mark in taskwaits)

							handleDataAccessStatusChanges(
								initialStatusT, updatedStatusT,
								targetAccess, accessStructures, next._task,
								hpDependencyData
							);

							/* keep going with the other task data accesses that intersect this
							 * hole in the bottom map */
							return true;
						}
					);

				} else {
					// Normal propagation: set the new access to be the next access after the
					// access that was in the bottom map.
					previous->setNext(next);
					if (parent->isNodeNamespace()) {
						if (dataAccess->getType() == READ_ACCESS_TYPE) {
							previous->setNamespaceNextIsIn();
						}
						if (dataAccess->getAccessRegion().fullyContainedIn(previous->getAccessRegion())) {
							dataAccess->setPropagateFromNamespace();
						} else {
							// Need to set propagate from namespace for the part of dataAccess that is covered
							// by previous. Unfortunately we cannot fragment dataAccess right now because we are in the
							// middle of handling all the bottom map entries that cover it. So make a delayed
							// operation to set propagate from namespace for this region.
							UpdateOperation updateOperation(DataAccessLink(dataAccess->getOriginator(), access_type), previous->getAccessRegion());
							updateOperation._setPropagateFromNamespace = true;
							hpDependencyData._delayedOperations.emplace_back(updateOperation);
						}
					}
				}
#else // USE_CLUSTER
				previous->setNext(next);
#endif // USE_CLUSTER
				previous->unsetInBottomMap();  /* only unsets the status bit, doesn't actually remove it */

				DataAccessStatusEffects updatedStatus(previous);

				/*
				 * Handle the data access status changes in the difference
				 * between initialStatus and updatedStatus.
				 */
				handleDataAccessStatusChanges(
					initialStatus, updatedStatus,
					previous, previousAccessStructures, previousTask,
					hpDependencyData);

				/* Keep going with other bottom map entries (don't stop here) */
				return true;
			},

			/* missingProcessor: handle a region (part of the overall data access)
			 * that is not part of the parent's accesses.
			 */
			[&](DataAccessRegion missingRegion) -> bool {
				assert(!parentAccessStructures._accesses.contains(missingRegion));

				// Not part of the parent
				local = true;

#ifdef USE_CLUSTER
				// The current implementation does not properly handle the case
				// when a subtask's accesses are not a subset of its parent's
				// accesses (unless the parent is main or the namespace). The problem is in
				// unregisterTaskDataAccesses1 for the parent, as it ignores
				// any bottom map entries that are not part of the task's
				// accesses. So the child's accesses continue to be flagged as
				// being on the bottom map and are therefore never deleted. The
				// program runs to completion, exits main, but then hangs. Since
				// this only happens for incorrect pragmas, which won't work properly
				// anyway, add a check and raise an error.
				FatalErrorHandler::failIf(parent->getParent() != nullptr,
										  "Access ", missingRegion,
										  " of ", dataAccess->getOriginator()->getLabel(),
										  " is not part of the parent's accesses");
#else
#ifndef NDEBUG
				if (!first) {
					assert((local == lastWasLocal) && "This fails with wrongly nested regions");
				}
				first = false;
				lastWasLocal = local;
#endif
#endif

				// NOTE: holes in the parent bottom map that are not in the parent accesses become fully satisfied
				accessStructures._accesses.processIntersecting(
					missingRegion,
					[&](TaskDataAccesses::accesses_t::iterator position) -> bool {
						DataAccess *targetAccess = &(*position);
						assert(targetAccess != nullptr);
						assert(!targetAccess->hasBeenDiscounted());

						// We need to allocate the reductionInfo before fragmenting the access
						if ((dataAccess->getType() == REDUCTION_ACCESS_TYPE) && !hasAllocatedReductionInfo) {
							hasAllocatedReductionInfo = true;

							DataAccessStatusEffects initialStatus(dataAccess);
							allocateReductionInfo(*dataAccess, *next._task);
							DataAccessStatusEffects updatedStatus(dataAccess);

							handleDataAccessStatusChanges(
								initialStatus, updatedStatus,
								dataAccess, accessStructures, next._task,
								hpDependencyData);
						}

						targetAccess = fragmentAccess(targetAccess, missingRegion, accessStructures);

						DataAccessStatusEffects initialStatus(targetAccess);
						//! If this is a remote task, we will receive satisfiability
						//! information later on, otherwise this is a local access,
						//! so no location is setup yet.
						//! For now we set it to the Directory MemoryPlace.
						if (!targetAccess->getOriginator()->isRemoteTask()) {
							/* TBD? Is this an access from e.g. a malloc inside the parent task? */
							targetAccess->setReadSatisfied(Directory::getDirectoryMemoryPlace());
							targetAccess->setWriteSatisfied();
							targetAccess->setConcurrentSatisfied();
							targetAccess->setCommutativeSatisfied();
						}

						targetAccess->setReceivedReductionInfo();
						targetAccess->setValidNamespacePrevious(
							VALID_NAMESPACE_NONE,
							OffloadedTaskIdManager::InvalidOffloadedTaskId
						);

						// Note: setting ReductionSlotSet as received is not necessary, as its not always propagated
						DataAccessStatusEffects updatedStatus(targetAccess);

						// TODO: We could mark in the task that there are local accesses (and remove the mark in taskwaits)

						handleDataAccessStatusChanges(
							initialStatus, updatedStatus,
							targetAccess, accessStructures, next._task,
							hpDependencyData);

						/* keep going with the other task data accesses that intersect this
						 * hole in the bottom map */
						return true;
					});

				/* Keep going with other bottom map entries (don't stop here) */
				return true;
			});

		if (hasAllocatedReductionInfo && !previousReductionAccesses.empty()) {
			assert(dataAccess->getType() == REDUCTION_ACCESS_TYPE);

			for (DataAccess *&previousAccess : previousReductionAccesses) {
				assert(previousAccess->getType() == REDUCTION_ACCESS_TYPE);
				previousAccess->setClosesReduction();
			}
		}

		// Add the entry to the bottom map
		BottomMapEntry *bottomMapEntry = ObjectAllocator<BottomMapEntry>::newObject(
			region, next, parentAccessType, parentReductionTypeAndOperatorIndex);
		parentAccessStructures._subaccessBottomMap.insert(*bottomMapEntry);
	}


	/*
	 * This is called by registerTaskDataAccesses to actually link the task
	 * data accesses into the dependency system.
	 */
	static inline void linkTaskAccesses(
		/* OUT */ CPUDependencyData &hpDependencyData,
		Task *task)
	{
		assert(task != nullptr);

		TaskDataAccesses &accessStructures = task->getDataAccesses();
		assert(!accessStructures.hasBeenDeleted());

		// No accesses: do nothing.
		if (accessStructures._accesses.empty()) {
			return;
		}

		Task *parent = task->getParent();
		assert(parent != nullptr);

		TaskDataAccesses &parentAccessStructures = parent->getDataAccesses();
		assert(!parentAccessStructures.hasBeenDeleted());

		/*
		 * Lock the parent and the task itself.
		 */
		std::lock_guard<TaskDataAccesses::spinlock_t> parentGuard(parentAccessStructures._lock);
		std::lock_guard<TaskDataAccesses::spinlock_t> guard(accessStructures._lock);

		// Create any initial missing fragments in the parent, link the previous accesses
		// and possibly some parent fragments to the new task, and create propagation
		// operations from the previous accesses to the new task.
		//
		// The new task cannot be locked since it may have a predecessor multiple times,
		// and that could produce a dead lock if the latter is finishing (this one would
		// lock the new task first, and the predecessor later; the finishing task would
		// do the same in the reverse order). However, we need to protect the traversal
		// itself, since an already linked predecessor may produce fragmentation and thus
		// may rebalance the tree. Therefore, we just lock for advancing the iteration.
		accessStructures._accesses.processAll(
			/* processor: called for each task access */
			[&](TaskDataAccesses::accesses_t::iterator position) -> bool {
				DataAccess *dataAccess = &(*position);
				assert(dataAccess != nullptr);
				assert(!dataAccess->hasBeenDiscounted());

				DataAccessStatusEffects initialStatus(dataAccess);
				dataAccess->setNewInstrumentationId(task->getInstrumentationTaskId());

				/* New task accesses always in the bottom map */
				dataAccess->setInBottomMap();

				/* This is the step where accesses become registered */
				dataAccess->setRegistered();

#ifndef NDEBUG
				/*
				 * The accesses now become reachable so for most updates the
				 * task data access structures will need locking.
				 */
				dataAccess->setReachable();
#endif
				DataAccessStatusEffects updatedStatus(dataAccess);

				/* Process the changes between initialStatus and updatedStatus */
				handleDataAccessStatusChanges(
					initialStatus, updatedStatus,
					dataAccess, accessStructures, task,
					hpDependencyData);

				/* Update bottom map */
				replaceMatchingInBottomMapLinkAndPropagate(
					DataAccessLink(task, access_type),
					accessStructures,
					dataAccess,
					parent, parentAccessStructures,
					hpDependencyData);

				return true;
			});

		unfragmentTaskAccesses(task, accessStructures, true);
	}


	/*
	 * Called by handleEnterTaskwait.
	 */
	static inline void finalizeFragments(
		Task *task, TaskDataAccesses &accessStructures,
		/* OUT */ CPUDependencyData &hpDependencyData)
	{
		assert(task != nullptr);
		assert(!accessStructures.hasBeenDeleted());

		// Mark the fragments as completed and propagate topmost property
		accessStructures._accessFragments.processAll(
			/* processor: set every fragment as complete (if not already) */
			[&](TaskDataAccesses::access_fragments_t::iterator position) -> bool {
				DataAccess *fragment = &(*position);
				assert(fragment != nullptr);

				// The fragment may already be complete due to the use of the "release" directive
				if (fragment->complete()) {
					return true;
				}
				assert(!fragment->hasBeenDiscounted());

				/* Set access as complete */
				DataAccessStatusEffects initialStatus(fragment);
				fragment->setComplete();
				DataAccessStatusEffects updatedStatus(fragment);

				/* Handle consequences of access becoming complete */
				handleDataAccessStatusChanges(
					initialStatus, updatedStatus,
					fragment, accessStructures, task,
					hpDependencyData);

				return true;
			});
	}


	/*
	 * Apply a lambda function (processor) to a region of a single task access
	 * and all the fragments that intersect it (fragmenting them if needed).
	 */
	template <typename ProcessorType>
	static inline void applyToAccessAndFragments(
		DataAccess *dataAccess,            /* DataAccess containing the region */
		DataAccessRegion const &region,
		TaskDataAccesses &accessStructures,
		ProcessorType processor
	) {
		// Fragment the data access if necessary (then continue with the first
		// fragment - remaining fragments will be processed later)
		dataAccess = fragmentAccess(dataAccess, region, accessStructures);
		assert(dataAccess != nullptr);

		bool hasSubaccesses = dataAccess->hasSubaccesses();
		DataAccessRegion finalRegion = dataAccess->getAccessRegion();
		bool alsoSubaccesses = processor(dataAccess);

		if (alsoSubaccesses && hasSubaccesses) {
			accessStructures._accessFragments.processIntersecting(
				finalRegion,
				[&](TaskDataAccesses::access_fragments_t::iterator position) -> bool {
					DataAccess *fragment = &(*position);
					assert(fragment != nullptr);
					assert(!fragment->hasBeenDiscounted());

					fragment = fragmentAccess(fragment, finalRegion, accessStructures);
					assert(fragment != nullptr);

					processor(fragment);

					return true;
				});
		}
	}


	static inline void releaseReductionStorage(
		__attribute__((unused)) Task *finishedTask, DataAccess *dataAccess,
		__attribute__((unused)) DataAccessRegion region,
		ComputePlace *computePlace)
	{
		assert(finishedTask != nullptr);
		assert(dataAccess != nullptr);
		assert(computePlace != nullptr);

		assert(dataAccess->getOriginator() == finishedTask);
		assert(!region.empty());

		// Release reduction slots (only when necessary)
		// Note: Remember weak accesses in final tasks will be promoted to strong
		if ((dataAccess->getType() == REDUCTION_ACCESS_TYPE) && !dataAccess->isWeak()) {
			assert(computePlace->getType() == nanos6_device_t::nanos6_host_device);

#ifdef NDEBUG
			CPU *cpu = static_cast<CPU *>(computePlace);
#else
			CPU *cpu = dynamic_cast<CPU *>(computePlace);
			assert(cpu != nullptr);
#endif

			ReductionInfo *reductionInfo = dataAccess->getReductionInfo();
			assert(reductionInfo != nullptr);

			reductionInfo->releaseSlotsInUse(cpu->getIndex());
		}
	}


	static inline void finalizeAccess(
		Task *finishedTask, DataAccess *dataAccess, DataAccessRegion region,
		WriteID writeID,
		MemoryPlace const *location, /* OUT */ CPUDependencyData &hpDependencyData, 
		bool isReleaseAccess
	) {
		(void)writeID;
		assert(finishedTask != nullptr);
		assert(dataAccess != nullptr);
		// assert((location != nullptr) || dataAccess->isWeak());

		assert(dataAccess->getOriginator() == finishedTask);
		assert(!region.empty());

		// The access may already have been released through the "release" directive
		if (dataAccess->complete()) {
			return;
		}
		assert(!dataAccess->hasBeenDiscounted());

		// Does the original access have early release in namespace? We need this
		// information when handling the fragments in the below loop, but it may
		// get deleted by the same loop when it handles the original access itself
		// (which is done first). This only happens when disable_autowait=true.
		bool dataAccessEarlyReleaseInNamespace = dataAccess->getEarlyReleaseInNamespace();
		bool propagateFromNamespace = dataAccess->getPropagateFromNamespace();

		// Set the writeID of the finalized access if we are given one
		if (writeID != 0) {
			dataAccess->setWriteID(writeID);
		}

		/*
		 * Set complete and update location for the access itself and all
		 * (child task) fragments.
		 */
		applyToAccessAndFragments(
			dataAccess, region,
			finishedTask->getDataAccesses(),
			[&](DataAccess *accessOrFragment) -> bool {

				assert(accessOrFragment->getOriginator() == finishedTask);

				DataAccessStatusEffects initialStatus(accessOrFragment);

				// If the access is early released in the namespace (autowait
				// feature), then set early release in the fragments too.
				if (dataAccessEarlyReleaseInNamespace) {
					if (accessOrFragment != dataAccess) {
						accessOrFragment->setEarlyReleaseInNamespace();
					}
				}

				// Send EagerNoSend messages for any regions that were never accessed by
				// the task or a subtask
				if (finishedTask->isRemoteTask()
					&& !accessOrFragment->readSatisfied()
					&& !propagateFromNamespace) {
					if ((accessOrFragment->getObjectType() == access_type
							&& !accessOrFragment->hasSubaccesses())
						|| (accessOrFragment->getObjectType() == fragment_type
							&& accessOrFragment->hasNext()
							&& accessOrFragment->getNext()._objectType == taskwait_type)) {

							if (ClusterManager::getEagerSend()) {
								hpDependencyData._noEagerSendInfoVector.emplace_back(
										accessOrFragment->getAccessRegion(),
										accessOrFragment->getOriginator()->getOffloadedTaskId());
							}
						}
				}

				// the access will already be complete only if it is a task with a wait clause
				if (accessOrFragment->complete()) {
					return true;
				}

				accessOrFragment->setComplete();

				if (location != nullptr) {

					if (isReleaseAccess && accessOrFragment->hasDataLinkStep()
						&& accessOrFragment->getType() != COMMUTATIVE_ACCESS_TYPE
						&& accessOrFragment->getType() != CONCURRENT_ACCESS_TYPE) {
						bool notSat = false;
						if (!accessOrFragment->readSatisfied()) {
							accessOrFragment->setReadSatisfied(location);
							notSat = true;
						}
						if (!accessOrFragment->writeSatisfied()) {
							// Remote only releases an access once it gets write or pseudowrite satisfiability.
							// Update our access with write satisfiability, unless the remote only has pseudowrite.
							// When the remote has pseudowrite only (from our perspective) we must wait
							// for write satisfiability to be propagated at this end.
							if (!accessOrFragment->remoteHasPseudowrite()) {
								accessOrFragment->setWriteSatisfied();
							}
							notSat = true;
						}
						if (!accessOrFragment->receivedReductionInfo()) {
							accessOrFragment->setReceivedReductionInfo();
						}
						if (notSat) {
							accessOrFragment->unsetDataLinkStep();
						}
					}

					/* Normal non-cluster case e.g. for NUMA */
					accessOrFragment->setLocation(location);
				} else if (!accessOrFragment->isWeak()) {
					const MemoryPlace *oldLocation = accessOrFragment->getLocation();
					if (oldLocation == nullptr || Directory::isDirectoryMemoryPlace(oldLocation)) {
						// This happens for strong subtasks of a weak task when cluster.eager_weak_fetch is false
						accessOrFragment->setLocation(ClusterManager::getCurrentMemoryNode());
					}
				}
				DataAccessStatusEffects updatedStatus(accessOrFragment);

				handleDataAccessStatusChanges(
					initialStatus, updatedStatus,
					accessOrFragment, finishedTask->getDataAccesses(), finishedTask,
					hpDependencyData
				);

				return true; // Apply also to subaccesses if any
			});

	}


	static void handleRemovableTasks(
		/* inout */ CPUDependencyData::removable_task_list_t &removableTasks
	) {
		// Early exit
		if (removableTasks.empty()) {
			return;
		}

		std::set<Task *> offloadedTaskSet;

		// We create a list here to avoid taking the lock too much when the offloadedTask is common
		// to multiple removableTasks entries.
		for (Task *removableTask : removableTasks) {
			Task *offloadedTask = removableTask->getOffloadedPredecesor();

			if (offloadedTask != nullptr && offloadedTask->hasDataReleaseStep()) {
				offloadedTaskSet.emplace(offloadedTask);
			}
		}

		for (Task *offloadedTask : offloadedTaskSet) {
			// This extra condition is to releasePendingAccesses for offloadedTask that are not
			// going to be disposed now. Those accesses need to be released now.
			// TODO: We may group them by destination node in the future.
			// TODO: The DataReleaseStep stores the accesses regions in a vector. Using a map may
			// simplify mergin those acccesses when they are contiguous, reducing the number of
			// regions, keeping them sorted and reducing the size of the target message.
			if (std::find(removableTasks.begin(), removableTasks.end(), offloadedTask)
				== removableTasks.end()) {
				// The offloadedTask is not going to be deleted, so only releasePendingAccesses.
				offloadedTask->getDataReleaseStep()->releasePendingAccesses(false);
			}
		}

		for (Task *removableTask : removableTasks) {
			TaskFinalization::disposeTask(removableTask);
		}

		removableTasks.clear();
	}

	static void handleCompletedTaskwaits(
		CPUDependencyData &hpDependencyData,
		__attribute__((unused)) ComputePlace *computePlace)
	{
		if (hpDependencyData._completedTaskwaits.empty()) {
			return;
		}

		Instrument::enterHandleCompletedTaskwaits();
		for (DataAccess *taskwait : hpDependencyData._completedTaskwaits) {
			assert(taskwait->getObjectType() == taskwait_type);
			ExecutionWorkflow::setupTaskwaitWorkflow(
				taskwait->getOriginator(),
				taskwait,
				hpDependencyData);
		}
		hpDependencyData._completedTaskwaits.clear();
		Instrument::exitHandleCompletedTaskwaits();
	}


	/*
	 * Create a single taskwait fragment (called by createTaskwait).
	 * Starts and finishes with the lock on task.
	 */
	static inline void createTaskwaitFragment(
		Task *task,
		BottomMapEntry *bottomMapEntry,
		ComputePlace *computePlace,
		DataAccessRegion region,
		TaskDataAccesses &accessStructures,
		CPUDependencyData &hpDependencyData,
		bool fetchData)
	{
		DataAccessLink previous = bottomMapEntry->_link;

		// **WARNING**: Bottom map entries are not fragmented by the parent
		// task's accesses.  So if a child task covers multiple task accesses
		// of different type, then bottomMapEntry->_accessType may not be
		// correct for all. We keep it for now since this access type is only
		// used (1) in the workflow to not fetch dmallocs in non-allmemory
		// tasks (i.e. accesses of NO_ACCESS_TYPE in the distributed region),
		// which will not be in the same dependency as accesses of a different
		// type, and (2) in createTaskwait to not fetch weakconcurrent or
		// allmemory accesses when cluster.eager_weak_fetch=true, which may
		// cause a few redundant eager fetches but not in the problematic case
		// of allmemory tasks (for which cluster.eager_weak_fetch=false).
		DataAccessType accessType = bottomMapEntry->_accessType;

		reduction_type_and_operator_index_t reductionTypeAndOperatorIndex =
		bottomMapEntry->_reductionTypeAndOperatorIndex;
		{
			DataAccess *taskwaitFragment = createAccess(
				task,
				taskwait_type,
				accessType, /* not weak */ false, region,
				reductionTypeAndOperatorIndex);

			// No need for symbols in a taskwait

			DataAccessStatusEffects initialStatus(taskwaitFragment);
			taskwaitFragment->setNewInstrumentationId(task->getInstrumentationTaskId());
			taskwaitFragment->setInBottomMap();
			taskwaitFragment->setRegistered();

			if (fetchData) {
				assert(computePlace != nullptr);
				taskwaitFragment->setOutputLocation(computePlace->getMemoryPlace(0));
			}
			// taskwaitFragment->setComplete();

		// NOTE: For now we create it as completed, but we could actually link
		// that part of the status to any other actions that needed to be carried
		// out. For instance, data transfers.
		// taskwaitFragment->setComplete();
#ifndef NDEBUG
			taskwaitFragment->setReachable();
#endif
			accessStructures._taskwaitFragments.insert(*taskwaitFragment);

			// Update the bottom map entry to now be of taskwait type
			bottomMapEntry->_link._objectType = taskwait_type;
			bottomMapEntry->_link._task = task;

			DataAccessStatusEffects updatedStatus(taskwaitFragment);

			handleDataAccessStatusChanges(
				initialStatus, updatedStatus,
				taskwaitFragment, accessStructures, task,
				hpDependencyData);
		}

		/*
		 * Previous task (that was previously in the bottom map)
		 */
		TaskDataAccesses &previousAccessStructures = previous._task->getDataAccesses();

		// Unlock parent task to avoid potential deadlock
		if (previous._task != task) {
			accessStructures._lock.unlock();
			previousAccessStructures._lock.lock();
		}

		followLink(
			previous, region,
			[&](DataAccess *previousAccess) -> bool {
				DataAccessStatusEffects initialStatus(previousAccess);
				// Mark end of reduction
				if ((previousAccess->getType() == REDUCTION_ACCESS_TYPE)
					&& (previousAccess->getReductionTypeAndOperatorIndex()
						!= reductionTypeAndOperatorIndex)) {
					// When a reduction access is to be linked with a taskwait, we want to mark the
					// reduction access so that it is the last access of its reduction chain
					//
					// Note: This should only be done when the reductionType of the parent access
					// (obtained by 'reductionTypeAndOperatorIndex')
					// is different from the reduction access reductionType.
					// Ie. The reduction in which the subaccess participates is different from its
					// parent's reduction, and thus it should be closed by the nested taskwait
					previousAccess->setClosesReduction();
				}

				/*
				 * Link to the taskwait and unset flag indicating that it was in bottom map.
				 */

				previousAccess->setNext(DataAccessLink(task, taskwait_type));
				previousAccess->unsetInBottomMap();
				DataAccessStatusEffects updatedStatus(previousAccess);

				handleDataAccessStatusChanges(
					initialStatus, updatedStatus,
					previousAccess, previousAccessStructures, previous._task,
					hpDependencyData
				);

				return true;
			});

		// Relock to exit with the lock still on task
		if (previous._task != task) {
			previousAccessStructures._lock.unlock();
			accessStructures._lock.lock();
		}
	}

	/*
	 * Create a taskwait. The lock should already be taken on the task's
	 * access structures.
	 */
	static void createTaskwait(
		Task *task, TaskDataAccesses &accessStructures, ComputePlace *computePlace,
		/* OUT */ CPUDependencyData &hpDependencyData, bool noflush, bool nonLocalOnly)
	{
		assert(task != nullptr);
		// assert(accessStructures._lock.isLockedByThisThread());

		// The last taskwait fragment will decrease the blocking count.
		// This is necessary to force the task to wait until all taskwait fragments have finished.
		bool mustWait = false;

		/*
		 * There should not already be any taskwait fragments.
		 */
		assert(accessStructures._taskwaitFragments.empty());

		/*
		 * If a normal taskwait (without noflush) is performed after a taskwait noflush,
		 * there may be accesses that are not on the bottom map but that have not been
		 * brought back to this task. These can be recognized as task accesses that
		 * are not weak and not on the bottom map but whose location is not the current
		 * node. These accesses just need a new bottom map entry to cover them.
		 */
		if (computePlace && !noflush) {
			accessStructures._accesses.processAll(
				/* processor: called for each task access */
				[&](TaskDataAccesses::accesses_t::iterator position) -> bool {
					DataAccess *access = &(*position);
					assert(access != nullptr);
					const MemoryPlace *location = access->getLocation();

					if (!access->isWeak()) {
						// Non-weak accesses must already have a location
						assert(location);
						if (location->getType() == nanos6_cluster_device
						    && location != ClusterManager::getCurrentMemoryNode()) {

							DataAccessRegion region = access->getAccessRegion();
							DataAccessType accessType = access->getType();
							// access->setLocation(ClusterManager::getCurrentMemoryNode());
							bool foundGap = false;

							foreachBottomMapMatchMissingRegionCreatingInitialFragments(
								task,
								accessStructures,
								region,

								/* matchingProcessor: handle a region (part of the new overall
								 * data access) that is now in the bottom map. This bottom map entry
								 * may have just been created by
								 * "foreachBottomMapMatchPossiblyCreatingInitialFragmentsAndMissingRegion".
								 * The bottom map access is 'previous'. */

								[&](DataAccess *previous, BottomMapEntryContents const ) -> bool {
									(void)previous;
									assert(previous->isInBottomMap());
									foundGap = true;
									return true;
								},
								/* missingProcessor: handle a region (part of the overall data access)
								 * that is not part of the parent's accesses. Cannot happen.
								 */
								[&](DataAccessRegion ) -> bool {
									assert(false);
									return true; // avoid compiler warning
								}

							);

							// Add the entry to the bottom map
							if (foundGap) {
								DataAccessLink next = DataAccessLink(task, fragment_type);
								BottomMapEntry *bottomMapEntry = ObjectAllocator<BottomMapEntry>::newObject(
										region, next, accessType, no_reduction_type_and_operator);
								accessStructures._subaccessBottomMap.insert(*bottomMapEntry);
							}
						}
					}
					return true; /* always continue, don't stop here */
				}
			);
		}

		/*
		 * All taskwaits must also wait for all accesses that are on the bottom
		 * map.  Iterate through the bottom map and for each subaccess in the
		 * bottom map, create a new taskwait fragment that depends on it.
		 */
		if (!nonLocalOnly) {
			// Normal case: make a taskwait fragment for each entry on the bottom map

		  	accessStructures._subaccessBottomMap.processAll(
				   [&](TaskDataAccesses::subaccess_bottom_map_t::iterator bottomMapPosition) -> bool {
						BottomMapEntry *bottomMapEntry = &(*bottomMapPosition);
						assert(bottomMapEntry != nullptr);

						DataAccessRegion region = bottomMapEntry->_region;
						if (noflush || computePlace == nullptr) {
							// Taskwait noflush: so don't flush
							createTaskwaitFragment(task, bottomMapEntry, computePlace, region, accessStructures, hpDependencyData, /* fetchData */ false);
						} else if (ClusterManager::getEagerWeakFetch()
									&& bottomMapEntry->_accessType != CONCURRENT_ACCESS_TYPE) {
							// Eager weak fetch and not concurrent or allmemory, so always fetch, even if weak
							// **WARNING**: bottomMapEntry->_accessType might not be correct if a single bottom map entry
							// covers multiple task accesses, as bottom map entries are not fragmented for task accesses.
							// So we might do some unnecessary eager fetches of weakconcurrent or allmemory accesses. This
							// is only likely to be problematic for allmemory tasks, but in that case
							// cluster.eager_weak_fetch=false.
							createTaskwaitFragment(task, bottomMapEntry, computePlace, region, accessStructures, hpDependencyData, /* fetchData */ true);
						 } else {
							// Not eager weak fetch: so fetch data only for strong accesses. We need to check the accesses
							// to find out which parts are parts of strong accesses. Note a single bottom map entry may
							// cover multiple accesses.
							accessStructures._accesses.processIntersectingAndMissing(region,
								[&](TaskDataAccesses::accesses_t::iterator position) -> bool {
									// Create taskwait fragment for an access, fetching the data if the access is strong
									DataAccess *dataAccess = &(*position);
									assert(dataAccess != nullptr);
									bool fetchData = !dataAccess->isWeak();
									DataAccessRegion subregion = region.intersect(dataAccess->getAccessRegion());
									bottomMapEntry = fragmentBottomMapEntry(bottomMapEntry, subregion, accessStructures);
									createTaskwaitFragment(task, bottomMapEntry, computePlace, subregion, accessStructures, hpDependencyData, fetchData);
									bottomMapEntry = &(*(++bottomMapPosition));
									return true;
								},
								[&](DataAccessRegion missingRegion) -> bool {
									// Create taskwait fragment for a missing region, never fetching the data
									DataAccessRegion subregion = region.intersect(missingRegion);
									bottomMapEntry = fragmentBottomMapEntry(bottomMapEntry, subregion, accessStructures);
									createTaskwaitFragment(task, bottomMapEntry, computePlace, subregion, accessStructures, hpDependencyData, /*fetchData*/ false);
									bottomMapEntry = &(*(++bottomMapPosition));
									return true;
									}
							);
						 }
						mustWait = true;
						return true;
					});
		} else {
			/* With autowait, only create taskwait fragments for bottom map
			 * entries that have not already been early released in the
			 * namespace (by unregisterLocallyPropagatedTaskDataAccesses). We have to
			 * ensure that bottom map entries not covered by any access still
			 * get a taskwait fragment, since otherwise there would be a hang
			 * on incorrect programs where the parent pragmas don't cover all
			 * the subtask accesses. We also have to use the "WithRestart"
			 * method to iterate over the accesses, since
			 * createTaskwaitFragment releases the lock on the access
			 * structures to set the next link of the access in the bottom map;
			 * this means that another thread may fragment the accesses while
			 * we are iterating over them.
			 */
			accessStructures._subaccessBottomMap.processAll(
				   [&](TaskDataAccesses::subaccess_bottom_map_t::iterator bottomMapPosition) -> bool {
						BottomMapEntry *bottomMapEntry = &(*bottomMapPosition);
						assert(bottomMapEntry != nullptr);
						DataAccessRegion region = bottomMapEntry->_region;
						void *addr = nullptr;
						bool done = false;
						accessStructures._accesses.processIntersectingWithRestart(
							region,
							[&](TaskDataAccesses::accesses_t::iterator position) -> bool {
								bool continueWithoutRestart = true;
								DataAccess *dataAccess = &(*position);
								assert(dataAccess != nullptr);
								DataAccessRegion accessRegion = dataAccess->getAccessRegion();
								if (done || accessRegion.getEndAddress() <= addr) {
									// Restart revisits the same access a second time; skip the second
									// time a region is visited
									return true;
								}
								addr = accessRegion.getEndAddress();
								if (dataAccess->getEarlyReleaseInNamespace() && !dataAccess->getNamespaceNextIsIn()) {
									// This access has early release in the namespace
									if (dataAccess->getAccessRegion().getStartAddress() > region.getStartAddress()) {
										// There is a bit before this complete access
										DataAccessRegion subregion(region.getStartAddress(),
																	std::min<void*>(dataAccess->getAccessRegion().getStartAddress(),
																	region.getEndAddress()));
										// Non early-released access that needs a taskwait fragment
										bottomMapEntry = fragmentBottomMapEntry(bottomMapEntry, subregion, accessStructures);
										createTaskwaitFragment(task, bottomMapEntry, computePlace, subregion, accessStructures, hpDependencyData, /* fetchData */ false);
										mustWait = true;
										continueWithoutRestart = false;
										bottomMapEntry = &(*(++bottomMapPosition));
									}
									if (dataAccess->getAccessRegion().getEndAddress() < region.getEndAddress()) {
										// There is a part of the region after this complete access, so keep going
										region = DataAccessRegion(dataAccess->getAccessRegion().getEndAddress(), region.getEndAddress());
									} else {
										// Otherwise stop
									    done = true;
									}
								}
								return continueWithoutRestart;
							});
							if (!done) {
								bottomMapEntry = fragmentBottomMapEntry(bottomMapEntry, region, accessStructures);
								createTaskwaitFragment(task, bottomMapEntry, computePlace, region, accessStructures, hpDependencyData, /* fetchData */ false);
								mustWait = true;
							}
						/* Always continue with the rest of the accesses */
						return true;
						});
		}
		if (mustWait) {
			task->increaseBlockingCount();
		}
	}

	/*
	 * createTopLevelSinkFragment (called by createTopLevelSink).
	 * Starts and finishes with the lock on task.
	 */
	static inline void createTopLevelSinkFragment(
		Task *task,
		BottomMapEntry *bottomMapEntry,
		DataAccessRegion region,
		TaskDataAccesses &accessStructures,
		CPUDependencyData &hpDependencyData)
	{
		DataAccessLink previous = bottomMapEntry->_link;
		DataAccessType accessType = bottomMapEntry->_accessType;
		assert(bottomMapEntry->_reductionTypeAndOperatorIndex == no_reduction_type_and_operator);
		{
			DataAccess *topLevelSinkFragment = createAccess(
				task,
				top_level_sink_type,
				accessType, /* not weak */ false, region);

			// TODO, top level sink fragment, what to do with the symbols?

			DataAccessStatusEffects initialStatus(topLevelSinkFragment);
			topLevelSinkFragment->setNewInstrumentationId(task->getInstrumentationTaskId());
			topLevelSinkFragment->setInBottomMap();
			topLevelSinkFragment->setRegistered();

			// NOTE: Do not set as complete until linked to access' next (if it has one)
#ifndef NDEBUG
			topLevelSinkFragment->setReachable();
#endif
			accessStructures._taskwaitFragments.insert(*topLevelSinkFragment);

			// Update the bottom map entry
			bottomMapEntry->_link._objectType = top_level_sink_type;
			bottomMapEntry->_link._task = task;

			DataAccessStatusEffects updatedStatus(topLevelSinkFragment);

			handleDataAccessStatusChanges(
				initialStatus, updatedStatus,
				topLevelSinkFragment, accessStructures, task,
				hpDependencyData);
		}

		TaskDataAccesses &previousAccessStructures = previous._task->getDataAccesses();

		// Unlock to avoid potential deadlock
		if (previous._task != task) {
			accessStructures._lock.unlock();
			previousAccessStructures._lock.lock();
		}

		/*
		 * Process every access of the previous task (that was in the
		 * bottom map) that intersects the current region, as its next
		 * access will be the new top-level sink taskwait fragment.
		 * Since previous is a DataAccessLink, followLink will apply
		 * the lambda function to the right kind of accesses (access,
		 * fragment or taskwait).
		 */
		followLink(
			previous,    /* previous task was in bottom map */
			region,
			/* processor: called for every intersecting access of the previous task */
			[&](DataAccess *previousAccess) -> bool
			{
				DataAccessStatusEffects initialStatus(previousAccess);
				// Mark end of reduction
				if (previousAccess->getType() == REDUCTION_ACCESS_TYPE) {
					// When a reduction access is to be linked with a top-level sink, we want to mark the
					// reduction access so that it is the last access of its reduction chain
					//
					// Note: This is different from the taskwait above in that a top-level sink will
					// _always_ mean the reduction is to be closed
					previousAccess->setClosesReduction();
				}

				/*
				 * Link to the top-level sink and unset flag indicating that it was in bottom map.
				 */
				previousAccess->setNext(DataAccessLink(task, taskwait_type));
				previousAccess->unsetInBottomMap();
				DataAccessStatusEffects updatedStatus(previousAccess);

				/* Handle the consequences */
				handleDataAccessStatusChanges(
					initialStatus, updatedStatus,
					previousAccess, previousAccessStructures, previous._task,
					hpDependencyData);

				/* Continue with all intersecting accesses of previous task */
				return true;
			});

		// Relock to exit with the lock still on task
		if (previous._task != task) {
			previousAccessStructures._lock.unlock();
			accessStructures._lock.lock();
		}
	}

	/*
	 * createTopLevelSink:
	 *
	 * This function is called by unregisterTaskDataAccesses when the task
	 * finishes. For each entry in the bottom map, a new taskwait fragment is
	 * created (of top_level_sink_type), which is the successor (next access)
	 * of the access that was in the bottom map.
	 *
	 * The task data accesses must already be locked by the caller.
	 */

	static void createTopLevelSink(
		Task *task, TaskDataAccesses &accessStructures, /* OUT */ CPUDependencyData &hpDependencyData)
	{
		assert(task != nullptr);

		accessStructures._subaccessBottomMap.processAll(
			   [&](TaskDataAccesses::subaccess_bottom_map_t::iterator bottomMapPosition) -> bool {
					BottomMapEntry *bottomMapEntry = &(*bottomMapPosition);
					assert(bottomMapEntry != nullptr);
					DataAccessRegion region = bottomMapEntry->_region;
					void *addr = nullptr;
					accessStructures._accesses.processIntersectingWithRestart(
						region,
						[&](TaskDataAccesses::accesses_t::iterator position) -> bool {
							bool continueWithoutRestart = true;
							DataAccess *dataAccess = &(*position);
							assert(dataAccess != nullptr);
							DataAccessRegion accessRegion = dataAccess->getAccessRegion();
							if (accessRegion.getEndAddress() <= addr) {
								// Restart revisits the same access a second time; skip the second
								// time a region is visited
								return true;
							}
							addr = accessRegion.getEndAddress();
							if (dataAccess->hasNext() && !dataAccess->getNamespaceNextIsIn()) {
								// This access has early release in the namespace, so
								// don't make a top-level sink fragment
							} else {
								// Make a top-level sink fragment covering this access
								DataAccessRegion subregion = accessRegion.intersect(region);
								bottomMapEntry = fragmentBottomMapEntry(bottomMapEntry, subregion, accessStructures);
								createTopLevelSinkFragment(task, bottomMapEntry, subregion, accessStructures, hpDependencyData);
								continueWithoutRestart = false;
								bottomMapEntry = &(*(++bottomMapPosition));
							}
							return continueWithoutRestart;
						});
					/* Always continue with the rest of the accesses */
					return true;
					});
	}


	/*
	 * Register a single task data access.
	 *
	 * This function does not link the data access with the parent and sibling
	 * tasks.  Linking is done later inside registerTaskDataAccesses. This
	 * function, registerTaskDataAccess, is (indirectly) called from the
	 * callback given to Nanos6 when the task was created.
	 */
	void registerTaskDataAccess(
		Task *task, DataAccessType accessType, bool weak, DataAccessRegion region, int symbolIndex,
		reduction_type_and_operator_index_t reductionTypeAndOperatorIndex, reduction_index_t reductionIndex)
	{
		assert(task != nullptr);

		DataAccess::symbols_t symbol_list; //TODO consider alternative to vector

		if (symbolIndex >= 0)
			symbol_list.set(symbolIndex);

		TaskDataAccesses &accessStructures = task->getDataAccesses();
		assert(!accessStructures.hasBeenDeleted());

		/*
		 * This access may fragment an existing access.
		 *
		 * Also collect all symbols used by all intersecting access (?)
		 */
		accessStructures._accesses.fragmentIntersecting(
			region,
			/* duplicator */
			[&](DataAccess const &toBeDuplicated) -> DataAccess * {
				assert(!toBeDuplicated.isRegistered());
				return duplicateDataAccess(toBeDuplicated, accessStructures);
			},
			/* postprocessor */
			[&](__attribute__((unused)) DataAccess *newAccess, DataAccess *originalAccess) {
				symbol_list |= originalAccess->getSymbols();
			});

		/*
		 * The new access may overlap existing accesses. After fragmentation
		 * (above), the region divides up into parts that either match an
		 * existing access ("intersecting") or that are new ("missing"). Handle
		 * the two cases separately using the two lambdas below.
		 */
		accessStructures._accesses.processIntersectingAndMissing(
			region,
			/* intersectingProcessor: may need to upgrade (e.g. existing READ to READWRITE) */
			[&](TaskDataAccesses::accesses_t::iterator position) -> bool {
				DataAccess *oldAccess = &(*position);
				assert(oldAccess != nullptr);

				upgradeAccess(oldAccess, accessType, weak, reductionTypeAndOperatorIndex);
				oldAccess->addToSymbols(symbol_list);

				return true;
			},
			/* missingProcessor: create a new access for it */
			[&](DataAccessRegion missingRegion) -> bool {
				DataAccess *newAccess = createAccess(task, access_type, accessType, weak, missingRegion,
					reductionTypeAndOperatorIndex, reductionIndex);
				newAccess->addToSymbols(symbol_list);

				accessStructures._accesses.insert(*newAccess);

				return true;
			}
		);
	}

	/*
	 * This function is called by submitTask to register a task and its
	 * dependencies in the dependency system. The function starts by calling
	 * the callback * "_taskInfo->register_depinfo" that came with the args
	 * block.  The callback registers each data access by a call to Nanos6,
	 * which results in a call to registerTaskDataAccess for each data access.
	 * After registering all the individual task data accesses in this way,
	 * they are linked to existing parent and sibling accesses.
	 */
	bool registerTaskDataAccesses(
		Task *task,
		ComputePlace *computePlace,
		CPUDependencyData &hpDependencyData
	) {

		bool ready; /* return value: true if task is ready immediately */

		assert(task != nullptr);
		assert(computePlace != nullptr);

		Instrument::enterRegisterTaskDataAcesses();

		/*
		 * This part creates the DataAccesses and calculates any possible upgrade.
		 * It calls _taskInfo->register_depinfo with the args block, which results
		 * in a call to "registerTaskDataAccess" for each access.
		 * 
		 * however, if the task is a remote task, it means that the dependencies were
		 * registered earlier when we offload the task inside "remoteTaskCreateAndSubmit".
		 */
		if(!task->isRemoteTask()){
			task->registerDependencies();
		}

		/*
		 * Now that the task accesses have been registered, they need to
		 * be linked to the parent and sibling accesses.
		 */
		if (!task->getDataAccesses()._accesses.empty()) {

			/* Two extra predecessors, so cannot become ready early */
			task->increasePredecessors(2);

#ifndef NDEBUG
			{
				bool alreadyTaken = false;
				assert(hpDependencyData._inUse.compare_exchange_strong(alreadyTaken, true));
			}
#endif
			/*
			 * This part actually inserts the accesses into the dependency system
			 */
			linkTaskAccesses(hpDependencyData, task);
			processDelayedOperationsSatisfiedOriginatorsAndRemovableTasks(hpDependencyData, computePlace, true);

#ifndef NDEBUG
			{
				bool alreadyTaken = true;
				assert(hpDependencyData._inUse.compare_exchange_strong(alreadyTaken, false));
			}
#endif
			/*
			 * Remove the two extra predecessors. The task may become ready.
			 */
			ready = task->decreasePredecessors(2);

			// Special handling for tasks with commutative accesses
			if (ready && (task->getDataAccesses()._totalCommutativeBytes > 0UL)) {
				assert(hpDependencyData._satisfiedCommutativeOriginators.empty());
				assert(hpDependencyData._satisfiedOriginators.empty());

				hpDependencyData._satisfiedCommutativeOriginators.push_back(task);
				processSatisfiedCommutativeOriginators(hpDependencyData);

				if (!hpDependencyData._satisfiedOriginators.empty()) {
					assert(hpDependencyData._satisfiedOriginators.front() == task);
					hpDependencyData._satisfiedOriginators.clear();
				} else {
					// Failed to acquire all the commutative entries
					ready = false;
				}
			}

		} else {
			/*
			 * No accesses: so the task is immediately ready.
			 */
			ready = true;
		}

		Instrument::exitRegisterTaskDataAcesses();

		return ready;
	}


	/*
	 * Release a region accessed by a task
	 *
	 * It is used to (a) support the release directive and (b) for Nanos6@cluster,
	 * handle the receipt of a MessageReleaseAccess when a remote task releases
	 * an access.
	 *
	 */
	void releaseAccessRegion(
		Task *task,  /* The task that is releasing the region */
		DataAccessRegion region,
		__attribute__((unused)) DataAccessType accessType, __attribute__((unused)) bool weak,
		ComputePlace *computePlace,
		CPUDependencyData &hpDependencyData,
		WriteID writeID,
		MemoryPlace const *location,
		bool specifyingDependency
	) {
		Instrument::enterReleaseAccessRegion();
		assert(task != nullptr);

		//! The compute place may be none if it is released from inside a
		//! polling service
		//! assert(computePlace != nullptr);

		TaskDataAccesses &accessStructures = task->getDataAccesses();

		// printf("Node %d: Release acceses for Task: %p -> %p\n",
		// nanos6_get_cluster_node_id(), task, &accessStructures);

		assert(!accessStructures.hasBeenDeleted());
		TaskDataAccesses::accesses_t &accesses = accessStructures._accesses;

#ifndef NDEBUG
		{
			bool alreadyTaken = false;
			assert(hpDependencyData._inUse.compare_exchange_strong(alreadyTaken, true));
		}
#endif

		{
			std::lock_guard<TaskDataAccesses::spinlock_t> guard(accessStructures._lock);

			accesses.processIntersecting(
				region,
				/* processor: called for each access that intersects the region */
				[&](TaskDataAccesses::accesses_t::iterator position) -> bool {
					DataAccess *dataAccess = &(*position);
					assert(dataAccess != nullptr);

					if (specifyingDependency) {
						assert(dataAccess->isWeak() == weak);

						FatalErrorHandler::failIf(dataAccess->getType() != accessType,
							"The 'release' construct does not currently support the type downgrade of dependencies; ",
							"the dependency type specified at that construct must be its complete type");
					}

					if (dataAccess->getType() == REDUCTION_ACCESS_TYPE && task->isRunnable()) {
						releaseReductionStorage(task, dataAccess, region, computePlace);
					}

					//! If a valid location has not been provided then we use
					//! the MemoryPlace assigned to the Task but only for non-weak
					//! accesses. For weak accesses we do not want to update the
					//! location of the access
					MemoryPlace const *releaseLocation = nullptr;
					if ((location == nullptr) && !dataAccess->isWeak()) {
						assert(task->hasMemoryPlace());
						releaseLocation = task->getMemoryPlace();
					} else {
						releaseLocation = location;
					}

					dataAccess = fragmentAccess(dataAccess, region, accessStructures);

					finalizeAccess(
						task, dataAccess,
						region, writeID,
						releaseLocation, /* OUT */ hpDependencyData,
						true
					);

					return true;
				});

			processNoEagerSendInfo(task, hpDependencyData);
		}

#ifndef NDEBUG
		{
			bool alreadyTaken = true;
			assert(hpDependencyData._inUse.compare_exchange_strong(alreadyTaken, false));
		}
#endif
		Instrument::exitReleaseAccessRegion();
	}

	void releaseTaskwaitFragment(
		Task *task,
		DataAccessRegion region,
		ComputePlace *computePlace,
		CPUDependencyData &hpDependencyData,
		bool doDelayedOperations)
	{
		assert(task != nullptr);
		Instrument::enterReleaseTaskwaitFragment();

		TaskDataAccesses &accessStructures = task->getDataAccesses();
		assert(!accessStructures.hasBeenDeleted());

		{
			// std::lock_guard<TaskDataAccesses::spinlock_t> guard(accessStructures._lock);
			accessStructures._lock.readLock();
			// accessStructures._lock.writeLock();
			accessStructures._taskwaitFragments.processIntersecting(
				region,
				/* processor: called for each taskwait fragment that intersects the region */
				[&](TaskDataAccesses::taskwait_fragments_t::iterator position) -> bool {
					DataAccess *taskwait = &(*position);

					// Should be fully fragmented already, so the whole fragment becomes complete
					assert(taskwait->getAccessRegion().fullyContainedIn(region));

					/*
					 * Set the taskwait fragment as complete.
					 */
					DataAccessStatusEffects initialStatus(taskwait);
					taskwait->setComplete();
					DataAccessStatusEffects updatedStatus(taskwait);

					handleDataAccessStatusChanges(
						initialStatus, updatedStatus,
						taskwait, accessStructures, task,
						hpDependencyData);

					return true;
				});
			accessStructures._lock.readUnlock();
			// accessStructures._lock.writeUnlock();
		}

		if (doDelayedOperations) {
			processDelayedOperationsSatisfiedOriginatorsAndRemovableTasks(
				hpDependencyData,
				computePlace,
				true);
		}

		Instrument::exitReleaseTaskwaitFragment();
	}

	void setLocationFromWorkflow(
		DataAccess *access,
		MemoryPlace const *location,
		CPUDependencyData &hpDependencyData)
	{
		Task *task = access->getOriginator();
		TaskDataAccesses &accessStructures = task->getDataAccesses();
		DataAccessStatusEffects initialStatus(access);
		access->setLocation(location);
		DataAccessStatusEffects updatedStatus(access);

		/* Setting the location may cause read satisfiability to be
		 * propagated to the next task in the namespace (for in
		 * dependencies).
		 */
		handleDataAccessStatusChanges(initialStatus,
			updatedStatus, access, accessStructures,
			task, hpDependencyData);
	}

	/*
	 * Update the location information for all data accesses that intersect the
	 * region, fragmenting them if necessary. For clusters this is done when
	 * a data copy completes.
	 */
	void updateTaskDataAccessLocation(Task *origTask,
		DataAccessRegion const &region,
		MemoryPlace const *location,
		bool isTaskwait)
	{
		assert(origTask != nullptr);
		Instrument::enterTaskDataAccessLocation();

		CPUDependencyData hpDependencyData;

		// Take the lock on the task data accesses (all locking in
		// DataAccessRegistration is done on the task data accesses).
		Task *task = origTask;
		while (task != nullptr && !task->isNodeNamespace()) {

			TaskDataAccesses &accessStructures = task->getDataAccesses();
			assert(!accessStructures.hasBeenDeleted());
			std::lock_guard<TaskDataAccesses::spinlock_t> guard(accessStructures._lock);

			auto &accesses = (isTaskwait) ? accessStructures._taskwaitFragments : accessStructures._accesses;
			// At this point the region must be included in DataAccesses of the task
			if (task == origTask) {
				assert(accesses.contains(region));
			}

			accesses.processIntersecting(region,
				/* processor: lambda called for every task data access that intersects
				   the region */
				[&](TaskDataAccesses::accesses_t::iterator accessPosition) -> bool {
					DataAccess *access = &(*accessPosition);
					assert(access != nullptr);
					if (!access->complete()) {

						/* fragment the access (if not fully contained inside the region) */
						access = fragmentAccess(access, region, accessStructures);
						DataAccessStatusEffects initialStatus(access);
						access->setLocation(location);

						/* If it is a local location */
						if (location && location->isClusterLocalMemoryPlace()) {

							if (access->isWeak() || access->getType() == READ_ACCESS_TYPE) {
								// Weak or read-only access: register the existing Write ID
								// as local
								WriteIDManager::registerWriteIDasLocal(access->getWriteID(), access->getAccessRegion());
							} else {
								// Otherwise make a new write ID for our updated
								// version and register it as local.
								access->setNewLocalWriteID();
							}
						}

						DataAccessStatusEffects updatedStatus(access);

						/* Setting the location may cause read satisfiability to be
						 * propagated to the next task in the namespace (for in
						 * dependencies).
						 */
						handleDataAccessStatusChanges(initialStatus,
							updatedStatus, access, accessStructures,
							task, hpDependencyData);
					}

					/* always continue with remaining accesses: don't stop here */
					return true;
			});
			task = task->getParent();
			isTaskwait = false;
		}

		processDelayedOperationsSatisfiedOriginatorsAndRemovableTasks(hpDependencyData, nullptr, false);
		Instrument::exitTaskDataAccessLocation();
	}

	/*
	 * Register a new data access on a task (after it has started). This
	 * is necessary for dmallocs, because all child data accesses should
	 * be contained within the parent data accesses (?).
	 */
	void registerLocalAccess(Task *task, DataAccessRegion const &region, const MemoryPlace *location = nullptr, __attribute__((unused)) bool isStack = false)
	{
		assert(task != nullptr);

		TaskDataAccesses &accessStructures = task->getDataAccesses();
		assert(!accessStructures.hasBeenDeleted());

		Instrument::registerTaskAccess(
			task->getInstrumentationTaskId(),
			NO_ACCESS_TYPE,
			false,
			region.getStartAddress(),
			region.getSize()
		);

		/* Take the lock on the task data accesses */
		std::lock_guard<TaskDataAccesses::spinlock_t> guard(accessStructures._lock);

		CPUDependencyData hpDependencyData;

		/* Check whether the access is already counted in the dependencies, as part of
		 * an "all" memory region for instance.
		 */
		bool foundIt = false;
		accessStructures._accesses.processIntersecting(
			region,
			[&](TaskDataAccesses::accesses_t::iterator position) -> bool {
				__attribute__((unused)) DataAccess *access = &(*position);
				/* We should never see a partial overlap but this newly
				 * registered region may fragment an existing access.
				 */
				assert(region.fullyContainedIn(access->getAccessRegion()));
				access = fragmentAccess(access, region, accessStructures);

				// Note: it is tempting to change the access, if it is weak,
				// into a strong one (calling access->upgrade). But there is no
				// need, and there is no logic in the dependency system to deal
				// with accesses changing from weak to strong.
				DataAccessStatusEffects initialStatus(access);
				if (location) {
					access->setLocation(location);
					if (location->isClusterLocalMemoryPlace() && !location->isDirectoryMemoryPlace()) {
						access->setNewLocalWriteID();
					}
				}
				// access->setValidNamespacePrevious(VALID_NAMESPACE_NONE, nullptr);
				// access->setValidNamespaceSelf(VALID_NAMESPACE_NONE);
				DataAccessStatusEffects updatedStatus(access);
				updatedStatus._allowNamespacePropagation = false;

				/* Handle the above data access status changes */
				handleDataAccessStatusChanges(
					initialStatus,
					updatedStatus,
					access,
					accessStructures,
					task,
					hpDependencyData
				);

				foundIt = true;
				return !foundIt;
			});

		if (!foundIt) {

			/* We have not found this access region so create a new one. This
			 * must only happen for the stack (set in WorkerThread) or lmallocs
			 * in any task (allocating data to be used only by the task itself
			 * and its subtasks).
			 *
			 * Note: it is invalid to leave the task without doing the lfree.
			 * If this is an offloaded task or a subtask of an offloaded task,
			 * we may send more MessageReleaseAccess messages than originally
			 * expected, but the DataReleaseStep gets deleted when the counter
			 * on the bytes to release reaches zero. This may cause a
			 * use-after-free in the runtime.
			 */
			// This is tempting, but would stop valid lmallocs inside a task.
			// FatalErrorHandler::failIf(!isStack && (task->getParent() != nullptr),
			// 	"nanos6_lmalloc or nanos6_dmalloc in ",
			// 	task->getLabel(),
			// 	" without a weakinout \"all memory\" access");

			/* Create a new access */
			DataAccess *newLocalAccess = createAccess(
				task,
				access_type,
				NO_ACCESS_TYPE,
				/* not weak */ false,
				region
			);

			/* Modifications to be done after the lock is taken  */
			DataAccessStatusEffects initialStatus(newLocalAccess);
			newLocalAccess->setNewInstrumentationId(task->getInstrumentationTaskId());

			const MemoryPlace *loc = location ? location : Directory::getDirectoryMemoryPlace();
			newLocalAccess->setReadSatisfied(loc);
			if (location && location->isClusterLocalMemoryPlace() && !location->isDirectoryMemoryPlace()) {
				newLocalAccess->setNewLocalWriteID();
			}
			newLocalAccess->setWriteSatisfied();
			newLocalAccess->setConcurrentSatisfied();
			newLocalAccess->setCommutativeSatisfied();
			newLocalAccess->setReceivedReductionInfo();
			newLocalAccess->setValidNamespacePrevious(
				VALID_NAMESPACE_NONE,
				OffloadedTaskIdManager::InvalidOffloadedTaskId
			);
			newLocalAccess->setValidNamespaceSelf(VALID_NAMESPACE_NONE);
			newLocalAccess->setRegistered();
	#ifndef NDEBUG
			newLocalAccess->setReachable();
	#endif
			DataAccessStatusEffects updatedStatus(newLocalAccess);
			//! This is an exception to avoid decreasing predecessor and it
			//! is not used anywhere else.
			updatedStatus.setEnforcesDependency();

			/* Insert the new access (with the lock) */
			accessStructures._accesses.insert(*newLocalAccess);

			/* Handle the above data access status changes */
			handleDataAccessStatusChanges(
				initialStatus,
				updatedStatus,
				newLocalAccess,
				accessStructures,
				task,
				hpDependencyData
			);
		}

		/* Do not expect any delayed operations */
		assert (hpDependencyData.empty());
	}

	/*
	 * Unregister a new data access on a task (after it has started). This
	 * is necessary after a dfree.
	 */
	void unregisterLocalAccess(Task *task, DataAccessRegion const &region, bool isStack)
	{
		assert(task != nullptr);

		TaskDataAccesses &accessStructures = task->getDataAccesses();
		assert(!accessStructures.hasBeenDeleted());

		using spinlock_t = TaskDataAccesses::spinlock_t;
		using access_fragments_t = TaskDataAccesses::access_fragments_t;
		using accesses_t = TaskDataAccesses::accesses_t;

		std::lock_guard<spinlock_t> guard(accessStructures._lock);

		//! Mark all the accesses intersecting the given region as complete
		bool containedInAccess = false;
		accessStructures._accesses.processIntersecting(region,
			[&](accesses_t::iterator position) -> bool {
				DataAccess *access = &(*position);
				assert(access != nullptr);
				assert(!access->hasBeenDiscounted());

				if (access->getType() != NO_ACCESS_TYPE) {

					// A local access is typically registered as NO_ACCESS_TYPE. The
					// only way it can be otherwise if the local access is part of a
					// larger access, such as an allmemory access. In this case, we
					// only have to change the location of the unregistered region to
					// the directory, which indicates that the data is uninitialized.
					// This is needed for correctness, not just performance! If we
					// don't do this, every task with an all memory access would release
					// its own stack to its parent, and we may start copying this freed
					// stack among the nodes. Concretely, assume task A is offloaded from
					// node 0 to 1, then it offloads subtask B back to node 0. If B
					// releases its stack and indicates that it's on node 0, then if A
					// does a taskwait with eager-weak-fetch, the free'd stack will get
					// copied to node 1. Finally, after the taskwait on node 0, the stack
					// will get copied from node 1 to node 0, causing a use-after-free on
					// node 0.
					access->setLocation(Directory::getDirectoryMemoryPlace());
					access->setWriteID(0);
					containedInAccess = true;
					// Now the region in handled in the normal way as part of the larger access.
					return true;
				}

				// A local access (that is not part of a larger access) is created strong.
				assert(!access->isWeak());
				/*
				 * Fragment access, as only part inside region becomes complete.
				 */
				access = fragmentAccess(access, region, accessStructures);

				/* Set access as complete */
				DataAccessStatusEffects initialStatus(access);
				access->setComplete();
				DataAccessStatusEffects updatedStatus(access);

				/* Handle consequences of access becoming complete */
				CPUDependencyData hpDependencyData;
				handleDataAccessStatusChanges(initialStatus,
					updatedStatus, access, accessStructures,
					task, hpDependencyData);

				/* Do not expect any delayed operations */
				assert (hpDependencyData.empty());
				return true;
			});

		
		if (!containedInAccess) {
			//! If this local access is not covered by an "all memory" access, then
			//! Mark all the access fragments intersecting the given region as complete
			accessStructures._accessFragments.processIntersecting(region,
				[&](access_fragments_t::iterator position) -> bool {
					DataAccess *fragment = &(*position);
					assert(fragment != nullptr);
					// assert(fragment->getType() == NO_ACCESS_TYPE);

					/* Fragment the access (if not fully contained inside the region).
					   Given that the use case is dmalloc/dfree it seems unlikely. */
					fragment = fragmentAccess(fragment, region,
						accessStructures);

					/* Set access as complete */
					DataAccessStatusEffects initialStatus(fragment);
					fragment->setComplete();
					DataAccessStatusEffects updatedStatus(fragment);

					/* Handle consequences of access becoming complete */
					CPUDependencyData hpDependencyData;
					handleDataAccessStatusChanges(initialStatus,
						updatedStatus, fragment, accessStructures,
						task, hpDependencyData);

					/* Do not expect any delayed operations */
					assert (hpDependencyData.empty());
					return true;
				});

			//! By now all accesses and fragments intersecting the local region
			//! should be removed (unless the local region is covered by an "all
			//! region" access).
			assert(!accessStructures._accesses.contains(region));

			// If at this point there are still any fragments overlapping this
			// region, then we are calling lfree or dfree or removing the stack
			// without doing a taskwait first, which is unsafe. Note: it is not
			// sufficient to do a "taskwait on" covering the whole region.
			// While in principle it is safe, the below error will still be
			// triggered. This is because such fragments will still be on the
			// bottom map and will only be deleted in handleExitTaskwait. Also,
			// this check cannot be done in a task with an "all memory" access,
			// as the fragment will remain anyway. We may have to remove this
			// error or rethink how to do it.
			FatalErrorHandler::failIf(accessStructures._accessFragments.contains(region),
				task->getLabel(),
				isStack ? ": subtask accesses stack after task completion (add taskwait)"
						: ": lfree or dfree without preceding taskwait");
			assert(!accessStructures._accessFragments.contains(region));
		}
	}

	void combineTaskReductions(Task *task, ComputePlace *computePlace)
	{
		assert(task != nullptr);
		assert(computePlace != nullptr);
		assert(task->isRunnable());

		if (task->isTaskfor()) {
			// Loop callaborators only
			TaskDataAccesses &parentAccessStructures = task->getParent()->getDataAccesses();

			assert(!parentAccessStructures.hasBeenDeleted());
			TaskDataAccesses::accesses_t &parentAccesses = parentAccessStructures._accesses;

			std::lock_guard<TaskDataAccesses::spinlock_t> guard(parentAccessStructures._lock);

			// Process parent reduction access and release their storage
			parentAccesses.processAll(
				[&](TaskDataAccesses::accesses_t::iterator position) -> bool {
					DataAccess *dataAccess = &(*position);
					assert(dataAccess != nullptr);

					if (dataAccess->getType() == REDUCTION_ACCESS_TYPE) {
						releaseReductionStorage(task->getParent(), dataAccess, dataAccess->getAccessRegion(), computePlace);
					}
					return true;
				});
		}

		TaskDataAccesses &accessStructures = task->getDataAccesses();

		assert(!accessStructures.hasBeenDeleted());
		TaskDataAccesses::accesses_t &accesses = accessStructures._accesses;

		std::lock_guard<TaskDataAccesses::spinlock_t> guard(accessStructures._lock);

		accesses.processAll(
			[&](TaskDataAccesses::accesses_t::iterator position) -> bool {
				DataAccess *dataAccess = &(*position);
				assert(dataAccess != nullptr);

				if (dataAccess->getType() == REDUCTION_ACCESS_TYPE) {
					releaseReductionStorage(task, dataAccess, dataAccess->getAccessRegion(), computePlace);
				}
				return true;
			});
	}


	void unregisterLocallyPropagatedTaskDataAccesses(
		Task *task,
		ComputePlace *computePlace,
		CPUDependencyData &hpDependencyData)
	{
		if (!task->mustDelayRelease()                   // No wait clause (implied by autowait)
			|| !task->delayedReleaseNonLocalOnly()      // or not non-local release only */
			|| !task->isRemoteTaskInNamespace()) {      // or not an offloaded task
			/* Do nothing */
			return;
		}

		// Lock the access structures
		TaskDataAccesses &accessStructures = task->getDataAccesses();
		assert(!accessStructures.hasBeenDeleted());
		TaskDataAccesses::accesses_t &accesses = accessStructures._accesses;
		bool didAll = true;
		{
			std::lock_guard<TaskDataAccesses::spinlock_t> guard(accessStructures._lock);

			/* Finalize all local accesses. */
			accesses.processAll(
				[&](TaskDataAccesses::accesses_t::iterator position) -> bool {
					DataAccess *dataAccess = &(*position);
					assert(dataAccess != nullptr);

					// Do we need to finalize it?
					if (dataAccess->hasNext() && !dataAccess->getNamespaceNextIsIn()) {
						assert(!dataAccess->isInBottomMap());
						dataAccess->setEarlyReleaseInNamespace();

						finalizeAccess(
							task, dataAccess,
							dataAccess->getAccessRegion(), 0,
							nullptr, /* OUT */ hpDependencyData,
							true
						);

					} else {
						didAll = false;
					}
					return true;
				});
			processNoEagerSendInfo(task, hpDependencyData);
		}
		processDelayedOperationsSatisfiedOriginatorsAndRemovableTasks(hpDependencyData, computePlace, true);
		if (didAll) {
			/* If all accesses have already been finalized then we don't need to perform
			 * delayed release (and it would hang).
			 */
			task->completeDelayedRelease();
		}
	}


	/*
	 * First part of unregistering all the task data accesses (when the task
	 * completes). Handle the accesses themselves and any dependent accesses
	 * within the same task. But do not propagate to any other tasks yet.  This
	 * gives a safe point at which to dispose of the task, and for clusters
	 * send the MessageTaskFinished, BEFORE any effects on other tasks, which
	 * may also send MessageTaskFinished (as it means passing on read and write
	 * satisfiabilities). If this is not done carefully, then the namespace
	 * implementation may send MessageTaskFinished out of order.
	 */
	void unregisterTaskDataAccesses1(Task *task,
		ComputePlace *computePlace,
		CPUDependencyData &hpDependencyData,
		MemoryPlace *location,
		bool fromBusyThread
	) {
		(void)computePlace;
		(void)fromBusyThread;
		assert(task != nullptr);

		Instrument::enterUnregisterTaskDataAcesses();

		TaskDataAccesses &accessStructures = task->getDataAccesses();

		assert(!accessStructures.hasBeenDeleted());
		TaskDataAccesses::accesses_t &accesses = accessStructures._accesses;

		// This is an optimization to merge dependencies of consecutive regions with the same
		// characteristics. One of the performance issues detected with the regions dependency
		// system is the excessive cost of processDelayedOperationsSameTask.
		{
			accessStructures._lock.lock();
			unfragmentTaskAccesses(task, accessStructures, false);
			accessStructures._lock.unlock();
		}

		//! If a valid location has not been provided then we use
		//! the MemoryPlace assigned to the Task
		if (location == nullptr) {
			assert(task->hasMemoryPlace());
			location = task->getMemoryPlace();
		}
#ifndef NDEBUG
		{
			bool alreadyTaken = false;
			assert(hpDependencyData._inUse.compare_exchange_strong(alreadyTaken, true));
		}
#endif

		{
			accessStructures._lock.lock();

			if (task->isRemoteTask()) {
				// Remote tasks without wait or autowait require a top-level sink for
				// all accesses to collect the release regions to send back to the offloader.
				// If the task has wait or autowait, then the bottom map will already
				// be empty, so no top-level sinks will be created.
				createTopLevelSink(task, accessStructures, hpDependencyData);
			}

			if (task->isOffloadedTask()) {

				/* This task was executed on another node. All non-complete
				 * accesses that remain at this point are either (1) accesses
				 * that were propagated on the remote node or (2) part of a
				 * weakconcurrent access that was not accessed by a strong
				 * subtask.  Otherwise they would have been set to complete by
				 * releaseAccessRegion, which is called on receipt of
				 * MessageReleaseAccess.  There should also be no fragments,
				 * since the task was not executed here. All non-concurrent
				 * accesses can therefore simply be removed, since they will
				 * never be accessed again on the current node.
				 */
				 assert(accessStructures._accessFragments.empty());
				 accesses.processAll(
				 	[&](TaskDataAccesses::accesses_t::iterator position) -> bool {
						DataAccess *dataAccess = &(*position);
						assert(dataAccess != nullptr);
						if (!dataAccess->complete()) {
							// If propagated remotely (i.e. not concurrent) there must be a next access
							assert(dataAccess->getType() == CONCURRENT_ACCESS_TYPE
									|| dataAccess->hasNext());

							if (!dataAccess->remoteHasPseudowrite()
								&& dataAccess->getType() != CONCURRENT_ACCESS_TYPE) {
								// The remote end is propagating true write satisfiability
								// We will only get this far if the remote task has received true
								// write satisfiability, so we will never receive write satisfiability
								// here if we haven't already. We can just delete the access.
								dataAccess->markAsDiscounted();
								accessStructures._accesses.erase(dataAccess);
								ObjectAllocator<DataAccess>::deleteObject(dataAccess);

								assert(accessStructures._removalBlockers > 0);
								accessStructures._removalBlockers--;
								if (accessStructures._removalBlockers == 0) {
									if (task->decreaseRemovalBlockingCount()) {
										hpDependencyData._removableTasks.push_back(task);
									}
								}
							} else {
								// The remote end only has pseudowrite. This means that its
								// write satisfiability only means that all offloaded read
								// accesses on that node, that were propagated through the
								// namespace, have completed. We also propagate write
								// satisfiability on this node (which may be true write
								// satisfiability or in turn pseudowrite satisfiability
								// from another node). Only once we get write satisfiability
								// here do we know that all in accesses of tasks created on
								// this node have completed. Just set the complete bit and
								// let the normal mechanism check whether the access can be
								// deleted already.
								assert(dataAccess->getType() == READ_ACCESS_TYPE
										|| dataAccess->getType() == CONCURRENT_ACCESS_TYPE);

								DataAccessStatusEffects initialStatus(dataAccess);
								dataAccess->setComplete();
								DataAccessStatusEffects updatedStatus(dataAccess);

								handleDataAccessStatusChanges(
									initialStatus, updatedStatus,
									dataAccess, accessStructures, dataAccess->getOriginator(),
									hpDependencyData);
							}
						}

						/* Keep going for all accesses */
						return true;
					});
			} else { // task->isOffloadedTask()

				/* The task was executed here. Finalize all accesses.
				 */
				accesses.processAll(
					[&](TaskDataAccesses::accesses_t::iterator position) -> bool {
						DataAccess *dataAccess = &(*position);
						assert(dataAccess != nullptr);

						// If the access is already complete, it was handled by
						//  unregisterLocallyPropagatedTaskDataAccesses.
						if (dataAccess->complete()) {
							assert(dataAccess->hasNext());
							return true;
						}

						finalizeAccess(
							task, dataAccess,
							dataAccess->getAccessRegion(), 0,
							nullptr, /* OUT */ hpDependencyData,
							false
						);

						return true;
					});
				processNoEagerSendInfo(task, hpDependencyData);
			}

			if (task->isRemoteTask()) {
				// Now that the accesses have been finalized, we can set the top-level sink
				// fragments, if we have any, to complete. Waiting until now prevents any
				// data releases before the top-level sink has been put on the namespace's
				// bottom map. It avoids a nasty race condition where:
				// 1. We make the top-level sink and set it to complete
				// 2. We release the lock to make the previous bottom map access have the
				//    top-level sink as next.
				// 3. The previous bottom map access completes, and since the top-level sink
				//    is complete, it triggers the data release and the top-level sink is
				//    discounted.
				// 4. Since our task's original access is still on the namespace's bottom
				//    map, another task can be linked in as the next.
				// 5. The next task on the namespace expects to get satisfiability in the
				//    namespace (and ignores "redundant" satisfiability from the parent).
				//    But it will never receive it so hangs.
				// This is best solved by not setting the top-level sink as complete until
				// after it has been linked into the namespace's bottom map.
				accessStructures._taskwaitFragments.processAll(
					/* processor: called for each task access fragment */
					[&](TaskDataAccesses::access_fragments_t::iterator position) -> bool {
						DataAccess *taskwaitFragment = &(*position);
						assert(taskwaitFragment != nullptr);
						assert(taskwaitFragment->getObjectType() == top_level_sink_type);
						DataAccessStatusEffects initialStatus(taskwaitFragment);
						taskwaitFragment->setComplete();
						DataAccessStatusEffects updatedStatus(taskwaitFragment);

						/* Handle consequences of access becoming complete */
						handleDataAccessStatusChanges(
							initialStatus, updatedStatus,
							taskwaitFragment, accessStructures, task,
							hpDependencyData);
						return true;
					}
				);
			}

			// Process all delayed operations that do not involve
			// remote namespace propagation, i.e. among subtasks of the
			// same offloaded task (or among any subtasks that are not
			// descendents of any offloaded task). If delayed operations
			// could update later offloaded tasks, it would be possible
			// for the later offloaded tasks to complete and send
			// a MessageTaskFinished before sending the MessageTaskFinished
			// for the current task.
			// Enter function with lock on access structures, leave it without lock
			processDelayedOperationsSameTask(hpDependencyData, task);
			// assert(!accessStructures._lock.isLockedByThisThread());
		}
		Instrument::enterUnregisterTaskDataAcessesCallback();
	}

	/*
	 * Second part of unregistering all the task data accesses (when the task
	 * completes). Handle any effects on other tasks.
	 */
	void unregisterTaskDataAccesses2(Task *task,
									ComputePlace *computePlace,
									CPUDependencyData &hpDependencyData,
									MemoryPlace *location,
									bool fromBusyThread)
	{
		Instrument::enterUnregisterTaskDataAcesses2();
		(void)task;
		(void)location;

		assert(ClusterManager::inClusterMode() || hpDependencyData._delayedOperations.empty());

		processDelayedOperationsSatisfiedOriginatorsAndRemovableTasks(
			hpDependencyData,
			computePlace,
			fromBusyThread
		);

#ifndef NDEBUG
		{
			bool alreadyTaken = true;
			assert(hpDependencyData._inUse.compare_exchange_strong(alreadyTaken, false));
		}
#endif
		Instrument::exitUnregisterTaskDataAcesses2();
	}

	/*
	 * Called on receipt of MessageSatisfiability. Propagates satisfiability
	 * from the workflow into the dependency system.
	 */
#ifdef USE_CLUSTER
	void propagateSatisfiability(Task *task, DataAccessRegion const &region,
		ComputePlace *computePlace, CPUDependencyData &hpDependencyData,
		bool readSatisfied,    /* Change in read satisfiability (not new value) */
		bool writeSatisfied,   /* Change in write satisfiability (not new value) */
		WriteID writeID,
		MemoryPlace const *location,
		OffloadedTaskIdManager::OffloadedTaskId namespacePredecessor)
	{
		Instrument::enterPropagateSatisfiability();
		assert(task != nullptr);

		/* At least one of read or write satisfied (maybe both) must be changing */
		assert(readSatisfied
			|| writeSatisfied
			|| (namespacePredecessor != OffloadedTaskIdManager::InvalidOffloadedTaskId)
		);

		/*
		 * Create an update operation with the satisfiability information.
		 * It affects the task's accesses ("access_type"), not the fragments
		 * (which relate to its children) or taskwaits.
		 */
		UpdateOperation updateOperation;
		updateOperation._target = DataAccessLink(task, access_type);
		updateOperation._region = region;

		updateOperation._makeReadSatisfied = readSatisfied;
		updateOperation._makeWriteSatisfied = writeSatisfied;

		updateOperation._location = location;
		updateOperation._writeID = writeID;
		updateOperation._propagateSatisfiability = true;
		if (namespacePredecessor != OffloadedTaskIdManager::InvalidOffloadedTaskId) {
			updateOperation._validNamespace = ClusterManager::getCurrentClusterNode()->getIndex();
			updateOperation._namespacePredecessor = namespacePredecessor;
			updateOperation._namespaceAccessType = NO_ACCESS_TYPE; // actually means any access type (in was checked at offloader side)
		}

		TaskDataAccesses &accessStructures = task->getDataAccesses();
		assert(!accessStructures.hasBeenDeleted());

#ifndef NDEBUG
		{
			/* No other code should be using this hpDependencyData */
			bool alreadyTaken = false;
			assert(hpDependencyData._inUse.compare_exchange_strong(
				alreadyTaken, true));
		}
#endif

		{
			/*
			 * Process the update operation (which requires the lock
			 * to be taken on the task's access structures).
			 */
			std::lock_guard<TaskDataAccesses::spinlock_t>
				guard(accessStructures._lock);
			processUpdateOperation(updateOperation, hpDependencyData);
		}

		/*
		 * Finish processing with the operations that require locks other than
		 * the task's access structures.
		 */
		processDelayedOperationsSatisfiedOriginatorsAndRemovableTasks(
			hpDependencyData,
			computePlace,
			/* fromBusyThread */ true
		);

#ifndef NDEBUG
		{
			/* Allow other code to use this hpDependencyData */
			bool alreadyTaken = true;
			assert(hpDependencyData._inUse.compare_exchange_strong(
				alreadyTaken, false));
		}
#endif
		Instrument::exitPropagateSatisfiability();
	}

	/*
	 * Link accesses inside a namespace. The sequence of operations is:
	 *
	 *   (1)  TaskOffloading::remoteTaskCreateAndSubmit creates the task.
	 *   (2)  setNamespacePredecessor checks the bottom map of the namespace and,
	 *        if the task on the bottom map matches namespacePredecessor provided
	 *        by the offloader node, it sets that task's namespaceSuccessor to the
	 *        newly-created offloaded task.
	 *   (3)  The newly offloaded task is submitted and registered in the
	 *        dependency system.
	 *   (4a) If there is no race condition, i.e. no new task was added to the
	 *        namespace's bottom map for this region between (1) and (4a), then
	 *        linkTaskAccesses will find that the task on the bottom map (still)
	 *        has a namespaceSuccessor that matches the new task, so remote 
	 *        propagation will be enabled.
	 *   (4b) In case of a race condition, a different task will be on the bottom
	 *        map for this region, and its namespaceSuccessor will either be
	 *        nullptr or maybe even a different task. Alteratively there may no
	 *        longer be any task on the bottom map. In either case it is impossible
	 *        for there to be a different task on the bottom map whose
	 *        namespaceSuccessor is our new task. In this case remote namespace
	 *        propagation will be disabled.
	 *
	 * A cleaner alternative may be to store the namespacePredecessor in the
	 * data access rather than the namespaceSuccessor, and change the condition in
	 * replaceMatchingInBottomMapLinkAndPropagate in the natural way. But there
	 * seems to be no clean way to do this. This would require setting the
	 * namespacePredecessor within registerTaskDataAccesses, and that would
	 * need a new interface between registerTaskDataAccesses and 
	 * TaskOffloading::remoteTaskCreateAndSubmit (e.g. a callback) that doesn't
	 * exist. In the end it would likely be no more convoluted than this way of
	 * doing it.
	 */
	void setNamespacePredecessor(
		Task *task,
		Task *parent,
		DataAccessRegion region,
		__attribute((unused)) ClusterNode *remoteNode,
		OffloadedTaskIdManager::OffloadedTaskId namespacePredecessor
	) {
		assert(parent != nullptr);
		assert(parent->isNodeNamespace());

#ifndef INSTRUMENT_STATS_CLUSTER_HPP
		if (namespacePredecessor == OffloadedTaskIdManager::InvalidOffloadedTaskId) {
			return;
		}
#endif

		TaskDataAccesses &parentAccessStructures = parent->getDataAccesses();
		assert(!parentAccessStructures.hasBeenDeleted());
		std::lock_guard<TaskDataAccesses::spinlock_t> parentGuard(parentAccessStructures._lock);
		bool found = false;
		bool foundWrong = false;
		foreachBottomMapMatch(
			region,
			parentAccessStructures, parent,
			[&] (DataAccess *access, TaskDataAccesses &currentAccessStructures, Task *currentTask) {
				(void)currentAccessStructures;
				(void)currentTask;

				Task *previousTask = access->getOriginator();
				assert(previousTask->isRemoteTask());

				/* We can connect in the namespace if either
				 *
				 * (1) The previous task is exactly the indicated namespace predecessor.
				 *
				 * (2) The previous task has a read access to the same namespace
				 *     predecessor (being the task that wrote the data). In this case
				 *     we must also make sure that the accesses respect the sequential
				 *     order of the original program. The reader numbers may not be
				 *     consecutive, because we can skip some read accesses, presumably
				 *     other reads offloaded to other nodes and running concurrently.
				 *     But we cannot connect them backwards. Otherwise when we receive
				 *     satisfiability to the first access in sequential order we will
				 *     never propagate satisfiability to the next access in sequential
				 *     order. It is not worth checking whether the access is already
				 *     read and write satisfied, and allowing "backwards" connections
				 *     if it is, because (1) if the data is already satisfied there is
				 *     less benefit from remote namespace propagation and (2) it seems
				 *     like a dangerous optimization that will one day backfire.
				 */
				if (previousTask->getOffloadedTaskId() == namespacePredecessor
					|| (access->getNamespacePredecessor() == namespacePredecessor
						&& access->getType() == READ_ACCESS_TYPE)) {

					// Cannot connect from concurrent or commutative access
					if (access->getType() != CONCURRENT_ACCESS_TYPE
							&& access->getType() != COMMUTATIVE_ACCESS_TYPE) {
						access->setNamespaceSuccessor(task);
						found = true;
					} else {
						foundWrong = true;
					}
				} else {
					foundWrong = true;
				}
			},
			[] (BottomMapEntry *) {}
		);
		if (!found) {
			if (namespacePredecessor && foundWrong) {
				Instrument::namespacePropagation(Instrument::NamespaceWrongPredecessor, region);
			} else if (namespacePredecessor && !foundWrong) {
				Instrument::namespacePropagation(Instrument::NamespacePredecessorFinished, region);
			} else {
				Instrument::namespacePropagation(Instrument::NamespaceNotHintedNoPredecessor, region);
			}
		}
	}
#endif // USE_CLUSTER

	/*
	 * Enter a taskwait (called from nanos6_taskwait).
	 *
	 * It creates taskwait fragments for all entries in the bottom map.
	 */
	void handleEnterTaskwait(Task *task, ComputePlace *computePlace, CPUDependencyData &hpDependencyData, bool noflush, bool nonLocalOnly)
	{
		Instrument::enterHandleEnterTaskwait();
		assert(task != nullptr);

#ifndef NDEBUG
		{
			bool alreadyTaken = false;
			assert(hpDependencyData._inUse.compare_exchange_strong(alreadyTaken, true));
		}
#endif

		{
			TaskDataAccesses &accessStructures = task->getDataAccesses();
			assert(!accessStructures.hasBeenDeleted());
			std::lock_guard<TaskDataAccesses::spinlock_t> guard(accessStructures._lock);

			// For tasks with wait or autowait, send NoEagerSend messages for any regions
			// that were never accessed by the task or a subtask
			if (task->hasFinished() && task->isRemoteTask() && ClusterManager::getEagerSend()) {
				accessStructures._accesses.processAll(
					/* processor: called for each task access */
					[&](TaskDataAccesses::accesses_t::iterator position) -> bool {
						DataAccess *access = &(*position);
						assert(access != nullptr);
						if (!access->getPropagateFromNamespace()
							&& !access->readSatisfied()) {
								if (!access->hasSubaccesses()) {
									hpDependencyData._noEagerSendInfoVector.emplace_back(
										access->getAccessRegion(),
										access->getOriginator()->getOffloadedTaskId());
								} else {
									accessStructures._accessFragments.processIntersecting(
										access->getAccessRegion(),
										[&](TaskDataAccesses::access_fragments_t::iterator fragmentPosition) -> bool {
											DataAccess *fragment = &(*fragmentPosition);
											if (!fragment->hasNext()) {
												hpDependencyData._noEagerSendInfoVector.emplace_back(
													fragment->getAccessRegion(),
													access->getOriginator()->getOffloadedTaskId());
											}
											return true;
										}
									);
								}
							}
						return true;
					}
				);
				processNoEagerSendInfo(task, hpDependencyData);
			}

			/* Create a taskwait fragment for each entry in the bottom map */
			createTaskwait(task, accessStructures, computePlace, hpDependencyData, noflush, nonLocalOnly);

			finalizeFragments(task, accessStructures, hpDependencyData);

		}
		processDelayedOperationsSatisfiedOriginatorsAndRemovableTasks(hpDependencyData, computePlace, true);

#ifndef NDEBUG
		{
			bool alreadyTaken = true;
			assert(hpDependencyData._inUse.compare_exchange_strong(alreadyTaken, false));
		}
#endif
		Instrument::exitHandleEnterTaskwait();
	}


	void handleExitTaskwait(Task *task, ComputePlace *computePlace, CPUDependencyData &hpDependencyData)
	{
		Instrument::enterHandleExitTaskwait();
		assert(task != nullptr);

		TaskDataAccesses &accessStructures = task->getDataAccesses();
		assert(!accessStructures.hasBeenDeleted());
		std::lock_guard<TaskDataAccesses::spinlock_t> guard(accessStructures._lock);

		unfragmentTaskAccesses(task, accessStructures, false);
		if (!accessStructures._accesses.empty()) {
			// Mark all accesses as not having subaccesses (meaning fragments,
			// as they will all be deleted below
			accessStructures._accesses.processAll(
				/* processor: called for every access */
				[&](TaskDataAccesses::accesses_t::iterator position) -> bool {
					DataAccess *dataAccess = &(*position);
					assert(dataAccess != nullptr);

					// When handleExitTaskwait is called by Task::markAsFinished
					// for a task with a wait clause, then the access may be discounted
					// assert(!dataAccess->hasBeenDiscounted());

					if (!dataAccess->getEarlyReleaseInNamespace()) {
						if (dataAccess->hasSubaccesses()) {
							dataAccess->unsetHasSubaccesses();
						}
					}

					/* continue, to process all accesses */
					return true;
				});

			/*
			 * Delete all fragments. These are created when child task accesses
			 * when the tasks are submitted, and are no longer needed now that all
			 * child tasks have finished.
			 */
			accessStructures._accessFragments.processAll(
				/* processor: called for every fragment */
				[&](TaskDataAccesses::access_fragments_t::iterator position) -> bool {
					DataAccess *dataAccess = &(*position);
					assert(dataAccess != nullptr);
					if (!dataAccess->getEarlyReleaseInNamespace()) {
						Instrument::removedDataAccess(dataAccess->getInstrumentationId());
						accessStructures._accessFragments.erase(dataAccess);
						ObjectAllocator<DataAccess>::deleteObject(dataAccess);
					}

					/* continue, to process all access fragments */
					return true;
				});
		}

		unfragmentTaskwaits(accessStructures);
		accessStructures._taskwaitFragments.processAll(
			/* processor: called for each task access fragment */
			[&](TaskDataAccesses::access_fragments_t::iterator position) -> bool {
				DataAccess *taskwaitFragment = &(*position);
				assert(taskwaitFragment != nullptr);

#ifndef NDEBUG
				DataAccessStatusEffects initialStatus(taskwaitFragment);
				assert(initialStatus._isRemovable);
#endif
				if (!taskwaitFragment->hasNext()) {
					assert ((taskwaitFragment->getObjectType() == taskwait_type)
						|| (taskwaitFragment->getObjectType() == top_level_sink_type));
					taskwaitFragment->markAsDiscounted();
					removeBottomMapTaskwaitOrTopLevelSink(taskwaitFragment, accessStructures, task, hpDependencyData);
					accessStructures._removalBlockers--;
					if (accessStructures._removalBlockers == 0) {
						if (task->decreaseRemovalBlockingCount()) {
							hpDependencyData._removableTasks.push_back(task);
						}
					}
				}
				return true;
			}
		);

		// If removing the bottom map taskwait / top level sink set the
		// location of an access from non-local to local, we may need to
		// propagate read satisfiability to the next task (which may also
		// make it ready). Do it now.
		if (!hpDependencyData.empty()) {
			accessStructures._lock.unlock();
			processDelayedOperationsSatisfiedOriginatorsAndRemovableTasks(hpDependencyData, computePlace, true);
			accessStructures._lock.lock();
		}

		// Delete all taskwait fragments
		accessStructures._taskwaitFragments.processAll(
			[&](TaskDataAccesses::taskwait_fragments_t::iterator position) -> bool {
				DataAccess *dataAccess = &(*position);
				assert(dataAccess != nullptr);

#ifndef NDEBUG
				DataAccessStatusEffects currentStatus(dataAccess);
				assert(currentStatus._isRemovable);
#endif

				Instrument::removedDataAccess(dataAccess->getInstrumentationId());
				accessStructures._taskwaitFragments.erase(dataAccess);
				ObjectAllocator<DataAccess>::deleteObject(dataAccess);

				/* continue, to process all taskwait fragments */
				return true;
			});
		accessStructures._taskwaitFragments.clear();

		// Clean up the bottom map
		accessStructures._subaccessBottomMap.processAll(
			/* processor: called for every bottom map entry */
			[&](TaskDataAccesses::subaccess_bottom_map_t::iterator bottomMapPosition) -> bool {
				/*
				 * Erase the bottom map entry.
				 */
				BottomMapEntry *bottomMapEntry = &(*bottomMapPosition);
				assert(bottomMapEntry != nullptr);
				// Locally propagated accesses (autowait) don't get a taskwait fragment
				// assert((bottomMapEntry->_link._objectType == taskwait_type) || (bottomMapEntry->_link._objectType == top_level_sink_type));

				accessStructures._subaccessBottomMap.erase(bottomMapEntry);
				ObjectAllocator<BottomMapEntry>::deleteObject(bottomMapEntry);

				/* continue, to process all bottom map entries */
				return true;
			});
		assert(accessStructures._subaccessBottomMap.empty());
		Instrument::exitHandleExitTaskwait();
	}

	void translateReductionAddresses(
		Task *task, ComputePlace *computePlace,
		nanos6_address_translation_entry_t *translationTable,
		int totalSymbols
	) {
		assert(task != nullptr);
		assert(computePlace != nullptr);
		assert(translationTable != nullptr);

		// Initialize translationTable
		for (int i = 0; i < totalSymbols; ++i)
			translationTable[i] = {0, 0};

		TaskDataAccesses &accessStruct = task->getDataAccesses();

		assert(!accessStruct.hasBeenDeleted());
		accessStruct._lock.lock();

		accessStruct._accesses.processAll(
			[&](TaskDataAccesses::accesses_t::iterator position) -> bool {
				DataAccess *dataAccess = &(*position);
				assert(dataAccess != nullptr);

				if (dataAccess->getType() == REDUCTION_ACCESS_TYPE && !dataAccess->isWeak()) {
					FatalErrorHandler::failIf(computePlace->getType() != nanos6_host_device,
						"Region dependencies do not support CUDA reductions");

					ReductionInfo *reductionInfo = dataAccess->getReductionInfo();
					assert(reductionInfo != nullptr);

					size_t slotIndex = reductionInfo->getFreeSlotIndex(computePlace->getIndex());

					// Register assigned slot in the data access
					dataAccess->setReductionAccessedSlot(slotIndex);

					void *address = dataAccess->getAccessRegion().getStartAddress();
					void *translation = nullptr;
					const DataAccessRegion &originalFullRegion = reductionInfo->getOriginalRegion();
					translation = ((char *)reductionInfo->getFreeSlotStorage(slotIndex).getStartAddress()) + ((char *)address - (char *)originalFullRegion.getStartAddress());

					// As we're iterating accesses that might have been split by sibling tasks, it is
					// possible that we translate the same symbol twice. However, this is not an issue
					// because symbol translation is relative and it is not mandatory for "address"
					// to be equal to the first position of the translated symbol
					for (int j = 0; j < totalSymbols; ++j) {
						if (dataAccess->isInSymbol(j))
							translationTable[j] = {(size_t)address, (size_t)translation};
					}
				}

				return true;
			});

		accessStruct._lock.unlock();
	}

<<<<<<< HEAD
	// NOTE: you must call setNamespaceSelf with the lock on the data structures
	// Then call setNamespaceSelfDone without the lock
	void setNamespaceSelf(DataAccess *access, int targetNamespace, CPUDependencyData &hpDependencyData)
	{
		// This is called with the lock on the task accesses already taken
		Task *task = access->getOriginator();
		TaskDataAccesses &accessStructures = task->getDataAccesses();
		assert(!accessStructures.hasBeenDeleted());

		DataAccessStatusEffects initialStatus(access);
		access->setValidNamespaceSelf(targetNamespace);
		DataAccessStatusEffects updatedStatus(access);

		handleDataAccessStatusChanges(
			initialStatus, updatedStatus,
			access, accessStructures, access->getOriginator(),
			hpDependencyData);
	}

	// Remove a list of regions from the namespace's bottom map.
	// This must be done before the tasks are deleted. Note: some
	// of the tasks may already be deleted! We can only know they
	// are still alive if they have entries on the bottom map.
	static void removeFromNamespaceBottomMap(CPUDependencyData &hpDependencyData)
	{
		if (hpDependencyData._namespaceRegionsToRemove.empty()) {
			return;
		}
		Task *parent = NodeNamespace::getNamespaceTask();
		Task *lastLocked = nullptr;

		{
			TaskDataAccesses &parentAccessStructures = parent->getDataAccesses();
			std::lock_guard<TaskDataAccesses::spinlock_t> guardParent(parentAccessStructures._lock);

			for(CPUDependencyData::TaskAndRegion taskAndRegion : hpDependencyData._namespaceRegionsToRemove) {
				DataAccessRegion region = taskAndRegion._region;

				// We must not dereference the task unless it is still in the bottom map!
				// If it is, then remove it from the namespace bottom map
				bool wasInBottomMap = false;
				parentAccessStructures._subaccessBottomMap.processIntersecting(
					region,
					/* processor: called with each part of the bottom map that intersects region */
					[&](TaskDataAccesses::subaccess_bottom_map_t::iterator bottomMapPosition) -> bool {
						BottomMapEntry *bottomMapEntry = &(*bottomMapPosition);
						assert(bottomMapEntry != nullptr);
						bottomMapEntry = fragmentBottomMapEntry(bottomMapEntry, region, parentAccessStructures);
						DataAccessLink target = bottomMapEntry->_link;
						if (target._task == taskAndRegion._task) {
							wasInBottomMap = true;
							parentAccessStructures._subaccessBottomMap.erase(bottomMapEntry);
							ObjectAllocator<BottomMapEntry>::deleteObject(bottomMapEntry);
						}
						return true;
					}
				);
				if (!wasInBottomMap) {
					continue;
				}

				Task *task = taskAndRegion._task;
				assert(task != nullptr);
				assert(task->isRemoteTask());
				TaskDataAccesses &accessStructures = task->getDataAccesses();

				if (task != lastLocked) {
					if (lastLocked) {
						lastLocked->getDataAccesses()._lock.unlock();
					}
					accessStructures._lock.lock();
					lastLocked = task;
				}
				accessStructures._accesses.processIntersecting(
					region,
					[&](TaskDataAccesses::accesses_t::iterator position) -> bool {
						DataAccess *access = &(*position);
						assert(access != nullptr);
						assert (!access->hasNext());

						if (access->isInBottomMap()) {
							access = fragmentAccess(access, region, accessStructures);
							DataAccessStatusEffects initialStatus(access);
							access->unsetInBottomMap();
							DataAccessStatusEffects updatedStatus(access);
							handleDataAccessStatusChanges(
								initialStatus, updatedStatus,
								access, accessStructures, task,
								hpDependencyData);
						}
						return true;
					}
				);
			}
		}
		if (lastLocked != nullptr) {
			lastLocked->getDataAccesses()._lock.unlock();
		}
		hpDependencyData._namespaceRegionsToRemove.clear();
		processDelayedOperationsSatisfiedOriginatorsAndRemovableTasks(hpDependencyData, nullptr, false);
	}

	void noEagerSend(Task *task, DataAccessRegion region)
	{
		TaskDataAccesses &accessStructures = task->getDataAccesses();
		std::lock_guard<TaskDataAccesses::spinlock_t> guard(accessStructures._lock);
		accessStructures._accesses.processIntersecting(
			region,
			[&](TaskDataAccesses::accesses_t::iterator position) -> bool {
				DataAccess *dataAccess = &(*position);
				assert(dataAccess != nullptr);
				assert(!dataAccess->hasBeenDiscounted());
				dataAccess = fragmentAccess(dataAccess, region, accessStructures);
				dataAccess->setDisableEagerSend();
				return true;
			}
		);
	}

=======
	bool supportsDataTracking()
	{
		return false;
	}
>>>>>>> 443f6d83
}; // namespace DataAccessRegistration

#pragma GCC visibility pop<|MERGE_RESOLUTION|>--- conflicted
+++ resolved
@@ -5669,7 +5669,6 @@
 		accessStruct._lock.unlock();
 	}
 
-<<<<<<< HEAD
 	// NOTE: you must call setNamespaceSelf with the lock on the data structures
 	// Then call setNamespaceSelfDone without the lock
 	void setNamespaceSelf(DataAccess *access, int targetNamespace, CPUDependencyData &hpDependencyData)
@@ -5789,12 +5788,10 @@
 		);
 	}
 
-=======
 	bool supportsDataTracking()
 	{
 		return false;
 	}
->>>>>>> 443f6d83
 }; // namespace DataAccessRegistration
 
 #pragma GCC visibility pop