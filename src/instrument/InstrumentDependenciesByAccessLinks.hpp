#ifndef INSTRUMENT_DEPENDENCIES_BY_ACCESS_LINK_HPP
#define INSTRUMENT_DEPENDENCIES_BY_ACCESS_LINK_HPP


#include <InstrumentDataAccessId.hpp>
#include <InstrumentTaskId.hpp>

#include <DataAccessRange.hpp>

#include "dependencies/DataAccessType.hpp"


namespace Instrument {
	//! \file
	//! \name Dependency instrumentation by access links
	//! @{
	//! This group of functions is useful for instrumenting task dependencies. It passes the actual information that the
	//! runtime manages so that the instrumentation can closely represent its behaviour.
	//! 
	//! The main concepts are the sequence of data accesses and the data access.
	//!
	//! A data access is an access of a task to a storage that can produce dependencies. A sequence of those is a list
	//! of data accesses to the same storage ordered by creation time.
	//! 
	//! As tasks are executed, they make the data accesses of other tasks satisfied, that is, they liberate a dependency
	//! between the task that finishes and the task that originates the satisfied data access. Therefore, when using this
	//! interface, dependencies are determined at the time that they are satisfied.
	//! 
	//! Since this interface depends on the information that the runtime stores, it cannot detect reliably situations in
	//! which there are not enough data accesses in a given sequence.
	//! 
	//! In addition the interface for instrumenting taskwaits can help to differentiate between cases in which a sequence
	//! is depleted due to a taskwait from the cases in which they deplete due to the conditions of the execution
	//! environment (for instance the number of threads).
	//! 
	//! Sequences of data accesses are identified by their superaccess. For the outermost accesses, the identifier of
	//! their superaccess is the default value returned by calling the constructor if the type without parameters.
	
	//! \brief Called when a new DataAccess is created
	//! 
	//! \param superAccessId the identifier of the superaccess that contains the new DataAccess as returned by Instrument::createdDataAccess or data_access_id_t() if there is no superaccess
	//! \param accessType the type of access of the new DataAccess
	//! \param weak true if the access is weak
	//! \param range the range of data that the new access covers
	//! \param readSatisfied whether the access is ready to perform a potential read operation
	//! \param writeSatisfied whether the access is ready to perform a potential write operation
	//! \param globallySatisfied whether the access does not preclude the task from running immediately
	//! \param originatorTaskId the identifier of the task that will perform the access as returned in the call to Instrument::enterAddTask
	//! 
	//! \returns an identifier for the new data access
	data_access_id_t createdDataAccess(
		data_access_id_t superAccessId,
		DataAccessType accessType, bool weak, DataAccessRange range,
		bool readSatisfied, bool writeSatisfied, bool globallySatisfied,
		task_id_t originatorTaskId
	);
	
	//! \brief Called when a DataAccess has its type of access upgraded
	//! 
	//! Note that this function may be called with previousAccessType == newAccessType in case of a repeated access
	//! 
	//! \param dataAccessId the identifier of the DataAccess returned in the previous call to Instrument::createdDataAccess
	//! \param previousAccessType the type of access that will be upgraded
	//! \param previousWeakness true if the access to be upgraded is weak
	//! \param newAccessType the type of access to which it will be upgraded
	//! \param newWeakness true if the resulting access is weak
	//! \param becomesUnsatisfied indicates if the DataAccess was satisfied and has become unsatisfied as a result of the upgrade
	//! \param triggererTaskId the identifier of the task that triggers the change
	//! 
	void upgradedDataAccess(
		data_access_id_t dataAccessId,
		DataAccessType previousAccessType, bool previousWeakness,
		DataAccessType newAccessType, bool newWeakness,
		bool becomesUnsatisfied,
		task_id_t triggererTaskId
	);
	
	//! \brief Called when a DataAccess becomes satisfied
	//! 
	//! \param dataAccessId the identifier of the DataAccess that becomes satisfied as returned in the previous call to Instrument::createdDataAccess
	//! \param readSatisfied whether the access becomes read satisfied
	//! \param writeSatisfied whether the access begomes write satisfied
	//! \param globallySatisfied whether the access becomes globally satisfied
<<<<<<< HEAD
	//! \param triggererTaskId the identifier of the task that trigers the change
=======
	//! \param triggererTaskId the identifier of the task that triggers the change
>>>>>>> efbaf74a
	//! \param targetTaskId the identifier of the task that will perform the now satisfied DataAccess
	void dataAccessBecomesSatisfied(
		data_access_id_t dataAccessId,
		bool readSatisfied, bool writeSatisfied, bool globallySatisfied,
		task_id_t triggererTaskId,
		task_id_t targetTaskId
	);
	
	//! \brief Called when a DataAccess has been removed
	//! 
	//! \param dataAccessId the identifier of the DataAccess as returned in the previous call to Instrument::createdDataAccess
	//! \param triggererTaskId the identifier of the task that triggers the change
	void removedDataAccess(
		data_access_id_t dataAccessId,
		task_id_t triggererTaskId
	);
	
	//! \brief Called when two DataAccess objects are linked
	//! 
	//! \param sourceAccessId the identifier of the source DataAccess
	//! \param sinkAccessId the identifier of the sink DataAccess
	//! \param range the range of data covered by the link
	//! \param direct true if it is a direct link, false if it is an indirect effective previous relation
	//! \param bidirectional tru if the link is bidirectional
<<<<<<< HEAD
	//! \param triggererTaskId the identifier of the task that trigers the change
=======
	//! \param triggererTaskId the identifier of the task that triggers the change
>>>>>>> efbaf74a
	void linkedDataAccesses(
		data_access_id_t sourceAccessId, data_access_id_t sinkAccessId,
		DataAccessRange range,
		bool direct, bool bidirectional,
		task_id_t triggererTaskId
	);
	
	//! \brief Called when two DataAccess objects are unlinked
	//! 
	//! \param sourceAccessId the identifier of the source DataAccess
	//! \param sinkAccessId the identifier of the sink DataAccess
	//! \param direct true if it is a direct link, false if it is an indirect effective previous relation
	//! \param triggererTaskId the identifier of the task that triggers the change
	void unlinkedDataAccesses(
		data_access_id_t sourceAccessId, data_access_id_t sinkAccessId, bool direct,
		task_id_t triggererTaskId
	);
	
	//! \brief Called when a DataAccess has is moved from one superaccess to another
	//! 
	//! \param oldSuperAccessId the identifier of the superaccess from which the DataAccess is removed
	//! \param newSuperAccessId the identifier of the superaccess to which the DataAccess is inserted
	//! \param dataAccessId the identifier of the DataAccess that is moved
	//! \param triggererTaskId the identifier of the task that triggers the change
	//! 
	void reparentedDataAccess(
		data_access_id_t oldSuperAccessId, data_access_id_t newSuperAccessId,
		data_access_id_t dataAccessId,
		task_id_t triggererTaskId
	);
	
	//! @}
}


#endif // INSTRUMENT_DEPENDENCIES_BY_ACCESS_LINK_HPP<|MERGE_RESOLUTION|>--- conflicted
+++ resolved
@@ -81,11 +81,7 @@
 	//! \param readSatisfied whether the access becomes read satisfied
 	//! \param writeSatisfied whether the access begomes write satisfied
 	//! \param globallySatisfied whether the access becomes globally satisfied
-<<<<<<< HEAD
-	//! \param triggererTaskId the identifier of the task that trigers the change
-=======
 	//! \param triggererTaskId the identifier of the task that triggers the change
->>>>>>> efbaf74a
 	//! \param targetTaskId the identifier of the task that will perform the now satisfied DataAccess
 	void dataAccessBecomesSatisfied(
 		data_access_id_t dataAccessId,
@@ -110,11 +106,7 @@
 	//! \param range the range of data covered by the link
 	//! \param direct true if it is a direct link, false if it is an indirect effective previous relation
 	//! \param bidirectional tru if the link is bidirectional
-<<<<<<< HEAD
-	//! \param triggererTaskId the identifier of the task that trigers the change
-=======
 	//! \param triggererTaskId the identifier of the task that triggers the change
->>>>>>> efbaf74a
 	void linkedDataAccesses(
 		data_access_id_t sourceAccessId, data_access_id_t sinkAccessId,
 		DataAccessRange range,
