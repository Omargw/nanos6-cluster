/*
	This file is part of Nanos6 and is licensed under the terms contained in the COPYING file.

	Copyright (C) 2015-2020 Barcelona Supercomputing Center (BSC)
*/

#ifndef TASK_HPP
#define TASK_HPP

#include <atomic>
#include <bitset>
#include <cassert>
#include <cstdint>
#include <string>

#include <nanos6.h>

#include "hardware/device/DeviceEnvironment.hpp"
#include "hardware-counters/TaskHardwareCounters.hpp"
#include "lowlevel/SpinLock.hpp"
#include "scheduling/ReadyQueue.hpp"
#include "system/ompss/SpawnFunction.hpp"

#include <InstrumentTaskId.hpp>
#include <TaskDataAccesses.hpp>
#include <TaskDataAccessesInfo.hpp>
#include "cluster/offloading/OffloadedTaskId.hpp"

struct DataAccess;
struct DataAccessBase;
struct StreamFunctionCallback;
class ComputePlace;
class MemoryPlace;
class TaskStatistics;
class TasktypeData;
class WorkerThread;
class TasktypeData;

#pragma GCC diagnostic push
#pragma GCC diagnostic error "-Wunused-result"

// TODO: Mercurium defines this value hard coded, we must use a better approach
// and update it here and there in case of change.

namespace ExecutionWorkflow {
	class Step;
	class Workflow;
	class DataReleaseStep;
	class DataLinkStep;
};

namespace TaskOffloading {
	class ClusterTaskContext;
};

class Task {
public:
	enum {
		//! Flags added by the Mercurium compiler
		final_flag=0,
		if0_flag,
		taskloop_flag,
		taskfor_flag,
		wait_flag,
		preallocated_args_block_flag,
		lint_verified_flag,
		//! Flags added by the Nanos6 runtime. Note that
		//! these flags must be always declared after the
		//! Mercurium flags
		non_runnable_flag,
		stream_executor_flag,
		stream_flag,
		main_task_flag,
		remote_wrapper_flag,
		remote_flag,          // remote: offloaded to this node
		polling_flag,
		nonlocal_wait_flag,
		offloaded_flag,  // offloaded from this node
		total_flags
	};

	enum class nanos6_task_runtime_flag_t : size_t {
		nanos6_non_runnable_flag = (1 << non_runnable_flag),
		nanos6_stream_executor_flag = (1 << stream_executor_flag),
		nanos6_stream_flag = (1 << stream_flag),
		nanos6_main_task_flag = (1 << main_task_flag),
		nanos6_remote_wrapper_flag = (1 << remote_wrapper_flag),
		nanos6_remote_flag = (1 << remote_flag),
		nanos6_polling_flag = (1 << polling_flag)
	};

	static constexpr nanos6_task_constraints_t default_task_constraints_t = {
		.cost = 0,
		.stream = 0,
		.node = nanos6_cluster_no_hint
	};

	typedef long priority_t;

	typedef uint64_t deadline_t;

private:
	typedef std::bitset<total_flags> flags_t;

	void *_argsBlock;
	size_t _argsBlockSize;

	nanos6_task_info_t *_taskInfo;
	nanos6_task_invocation_info_t *_taskInvokationInfo;

	//! Number of children that are still not finished, +1 if not blocked
	std::atomic<int> _countdownToBeWokenUp;

	//! Number of children that are still alive (may have live references to data from this task),
	//! +1 for dependencies
	std::atomic<int> _removalCount;

	//! Task to which this one is closely nested
	Task *_parent;

	//! Offloaded ancestor task
	Task *_offloadedTask;

	//! Task priority
	priority_t _priority;

	//! Task deadline to start/resume in microseconds (zero by default)
	deadline_t _deadline;

	//! Scheduling hint used by the scheduler
	ReadyTaskHint _schedulingHint;

<<<<<<< HEAD
	//! DataReleaseStep related with this task
	SpinLock _releaseStepInfoLock;
	ExecutionWorkflow::DataReleaseStep *_dataReleaseStep;
	friend class ExecutionWorkflow::DataReleaseStep;
=======
	//! NUMA Locality scheduling hints
	uint64_t _NUMAHint;
>>>>>>> 443f6d83

protected:
	//! The thread assigned to this task, nullptr if the task has finished (but possibly waiting its children)
	std::atomic<WorkerThread *> _thread;

	//! Accesses that may determine dependencies
	TaskDataAccesses _dataAccesses;

	// Need to get back to the task from TaskDataAccesses for instrumentation purposes
	friend struct TaskDataAccesses;

	//! Task flags
	flags_t _flags;

private:
	//! Number of pending predecessors
	std::atomic<int> _predecessorCount;

	//! An identifier for the task for the instrumentation
	Instrument::task_id_t _instrumentationTaskId;

	//! Compute Place where the task is running
	ComputePlace *_computePlace;

	//! MemoryPlace "attached" to the ComputePlace the Task is running on
	MemoryPlace *_memoryPlace;

	//! Device Specific data
	void *_deviceData;

	//! Device Environment
	DeviceEnvironment _deviceEnvironment;

	//! Number of internal and external events that prevent the release of dependencies
	std::atomic<int> _countdownToRelease;

	//! Execution workflow to execute this Task
	ExecutionWorkflow::Workflow *_workflow;

	//! At the moment we will store the Execution step of the task
	//! here in order to invoke it after previous asynchronous
	//! steps have been completed.
	ExecutionWorkflow::Step *_executionStep;

	//! Monitoring-related statistics about the task
	TaskStatistics *_taskStatistics;

	//! Hardware counter structures of the task
	TaskHardwareCounters _hwCounters;

	//! Cluster-related data for remote tasks
	TaskOffloading::ClusterTaskContext *_clusterContext;

	//! A pointer to the callback of the spawned function that created the
	//! task, used to trigger a callback from the appropriate stream function
	//! if the parent of this task is a StreamExecutor
	StreamFunctionCallback *_parentSpawnCallback;

	//! Nesting level of the task
	int _nestingLevel;

	//! Offloaded task ID
	OffloadedTaskIdManager::OffloadedTaskId _offloadedTaskId;

	//! _clusterNode if set by call to setNode()
	nanos6_task_constraints_t *_constraints; // -1 is same as nanos6_cluster_no_hint, so not overridden by runtime

public:
	inline Task(
		void *argsBlock,
		size_t argsBlockSize,
		nanos6_task_info_t *taskInfo,
		nanos6_task_invocation_info_t *taskInvokationInfo,
		Task *parent,
		Instrument::task_id_t instrumentationTaskId,
		size_t flags,
		const TaskDataAccessesInfo &taskAccessInfo,
		void *taskCountersAddress,
		void *taskStatistics
	);

	virtual inline void reinitialize(
		void *argsBlock,
		size_t argsBlockSize,
		nanos6_task_info_t *taskInfo,
		nanos6_task_invocation_info_t *taskInvokationInfo,
		Task *parent,
		Instrument::task_id_t instrumentationTaskId,
		size_t flags
	);

	virtual inline ~Task();

	//! Set the address of the arguments block
	inline void setArgsBlock(void *argsBlock)
	{
		_argsBlock = argsBlock;
	}

	//! Get the address of the arguments block
	inline void *getArgsBlock() const
	{
		return _argsBlock;
	}

	//! Get the arguments block size
	inline size_t getArgsBlockSize() const
	{
		return _argsBlockSize;
	}

	inline void setArgsBlockSize(size_t argsBlockSize)
	{
		_argsBlockSize = argsBlockSize;
	}

	inline nanos6_task_info_t *getTaskInfo() const
	{
		return _taskInfo;
	}

	inline nanos6_task_invocation_info_t *getTaskInvokationInfo() const
	{
		return _taskInvokationInfo;
	}

	//! Actual code of the task
	virtual inline void body(nanos6_address_translation_entry_t *translationTable = nullptr)
	{
		assert(_taskInfo->implementation_count == 1);
		assert(hasCode());
		assert(_taskInfo != nullptr);
		assert(!isTaskfor());
		_taskInfo->implementations[0].run(_argsBlock, (void *)&_deviceEnvironment, translationTable);
	}

	//! Check if the task has an actual body
	inline bool hasCode() const
	{
		assert(_taskInfo->implementation_count == 1); // TODO: temporary check for a single implementation
		assert(_taskInfo != nullptr);
		return (_taskInfo->implementations[0].run != nullptr); // TODO: solution until multiple implementations are allowed
	}

	//! \brief sets the thread assigned to tun the task
	//!
	//! \param in thread the thread that will run the task
	inline void setThread(WorkerThread *thread)
	{
		assert(thread != nullptr);
		assert(_thread == nullptr);
		_thread = thread;
	}

	//! \brief get the thread that runs or will run the task
	//!
	//! \returns the thread that runs or will run the task
	inline WorkerThread *getThread() const
	{
		return _thread;
	}

	//! \brief Add a nested task
	inline void addChild(__attribute__((unused)) Task *child)
	{
		_countdownToBeWokenUp.fetch_add(1, std::memory_order_relaxed);
		_removalCount.fetch_add(1, std::memory_order_relaxed);
	}

	//! \brief Remove a nested task (because it has finished)
	//!
	//! \returns true iff the change makes this task become ready
	inline bool finishChild() __attribute__((warn_unused_result))
	{
		const int countdown = (_countdownToBeWokenUp.fetch_sub(1, std::memory_order_relaxed) - 1);
		assert(countdown >= 0);
		return (countdown == 0);
	}

	//! \brief Remove a nested task (because it has been deleted)
	//!
	//! \returns true iff the change makes this task become disposable
	inline bool removeChild(__attribute__((unused)) Task *child) __attribute__((warn_unused_result))
	{
		const int countdown = (_removalCount.fetch_sub(1, std::memory_order_relaxed) - 1);
		assert(countdown >= 0);
		return (countdown == 0);
	}

	//! \brief Increase an internal counter to prevent the removal of the task
	inline void increaseRemovalBlockingCount()
	{
		_removalCount.fetch_add(1, std::memory_order_relaxed);
	}

	//! \brief Decrease an internal counter that prevents the removal of the task
	//!
	//! \returns true iff the change makes this task become ready or disposable
	inline bool decreaseRemovalBlockingCount()
	{
		const int countdown = (_removalCount.fetch_sub(1, std::memory_order_relaxed) - 1);
		assert(countdown >= 0);
		return (countdown == 0);
	}

	//! \brief Set the parent
	//! This should be used when the parent was not set during creation, and should have the parent in a state that allows
	//! adding this task as a child.
	//! \param parent inout the actual parent of the task
	inline void setParent(Task *parent)
	{
		assert(parent != nullptr);
		_parent = parent;
		_parent->addChild(this);
		_nestingLevel = _parent->getNestingLevel() + 1;

		// Find and set the offloader predecessor.  setParent is called in submitTask; so we need to
		// call set the _offloadedTask just here.
		Task *task = this;

		while (task->getParent() != nullptr) {
			if (task->getParent()->isNodeNamespace()) {
				// it is an offloaded task
				_offloadedTask = task;
				return;
			}
			task = task->getParent();
		}
	}

	//! \brief Get the parent into which this task is nested
	//!
	//! \returns the task into which one is closely nested, or null if this is the main task
	inline Task *getParent() const
	{
		return _parent;
	}

	//! \brief Remove the link between the task and its parent
	//!
	//! \returns true iff the change made the parent become ready or disposable
	inline bool unlinkFromParent() __attribute__((warn_unused_result))
	{
		if (_parent != nullptr) {
			return _parent->removeChild(this);
		} else {
			return (_removalCount == 0);
		}
	}

	//! \brief Get the task priority
	//!
	//! \returns the priority
	inline priority_t getPriority() const
	{
		return _priority;
	}

	//! \brief Compute the task priority defined by the user
	//!
	//! \returns whether the task has a user-defined priority
	inline bool computePriority()
	{
		assert(_taskInfo != nullptr);
		assert(_argsBlock != nullptr);

		if (_taskInfo->get_priority != nullptr) {
			_taskInfo->get_priority(_argsBlock, &_priority);
			return true;
		}
		// Leave the default priority
		return false;
	}

	//! \brief Indicates whether the task has deadline
	//!
	//! \returns whether the task has deadline
	inline bool hasDeadline() const
	{
		return (_deadline > 0);
	}

	//! \brief Get the task deadline (us) to start/resume
	//!
	//! \returns the task deadline in us
	inline deadline_t getDeadline() const
	{
		return _deadline;
	}

	//! \brief Set the task deadline (us) to start/resume
	//!
	//! \param deadline the new task deadline in us
	inline void setDeadline(deadline_t deadline)
	{
		_deadline = deadline;
	}

	//! \brief Get the task scheduling hint
	//!
	//! \returns the scheduling hint
	inline ReadyTaskHint getSchedulingHint() const
	{
		return _schedulingHint;
	}

	//! \brief Set the task scheduling hint
	//!
	//! \param hint the new scheduling hint
	inline void setSchedulingHint(ReadyTaskHint hint)
	{
		_schedulingHint = hint;
	}

	//! \brief Mark that the task has finished its execution
	//! It marks the task as finished and determines if the
	//! dependencies can be released. The release could be
	//! postponed due to uncompleted external events. It could
	//! also be postponed due to a wait clause, in which the
	//! last child task should release the dependencies
	//!
	//! Note: This should be called only from the body of the
	//! thread that has executed the task
	//!
	//! \param computePlace in the compute place of the calling thread
	//!
	//! \returns true if its dependencies can be released
	inline bool markAsFinished(ComputePlace *computePlace);

	//! \brief Mark that the dependencies of the task have been released
	//!
	//! \returns true if the task can be disposed
	inline bool markAsReleased() __attribute__((warn_unused_result))
	{
		assert(_thread == nullptr);
		assert(_computePlace == nullptr);
		return decreaseRemovalBlockingCount();
	}

	//! \brief Mark that all its child tasks have finished
	//! It marks that all children have finished and determines
	//! if the dependencies can be released. It completes the
	//! delay of the dependency release in case the task has a
	//! wait clause, however, some external events could be still
	//! uncompleted
	//!
	//! Note: This should be called when unlinking the last child
	//! task (i.e. the removal counter becomes zero)
	//!
	//! \param computePlace in the compute place of the calling thread
	//!
	//! \returns true if its depedencies can be released
	inline bool markAllChildrenAsFinished(ComputePlace *computePlace);

	inline bool allChildrenHaveFinished() const
	{
		return _countdownToRelease == 0;
	}

	//! \brief Mark it as blocked
	//!
	//! \returns true if the change makes the task become ready
	inline bool markAsBlocked()
	{
		const int countdown = (_countdownToBeWokenUp.fetch_sub(1, std::memory_order_relaxed) - 1);
		assert(countdown >= 0);
		return (countdown == 0);
	}

	//! \brief Mark it as unblocked
	//!
	//! \returns true if it does not have any children
	inline bool markAsUnblocked()
	{
		return (_countdownToBeWokenUp.fetch_add(1, std::memory_order_relaxed) == 0);
	}

	//! \brief Decrease the remaining count for unblocking the task
	//!
	//! \returns true if the change makes the task become ready
	inline bool decreaseBlockingCount()
	{
		int countdown = (_countdownToBeWokenUp.fetch_sub(1, std::memory_order_relaxed) - 1);
		assert(countdown >= 0);
		return (countdown == 0);
	}

	//! \brief Increase the remaining count for unblocking the task
	inline void increaseBlockingCount()
	{
		_countdownToBeWokenUp.fetch_add(1, std::memory_order_relaxed);
	}

	//! \brief Indicates whether it has finished
	inline bool hasFinished() const
	{
		if (_taskInfo->implementations[0].device_type_id != nanos6_host_device) {
			return (_computePlace == nullptr);
		}

		return (_thread == nullptr);
	}

	//! \brief Indicates if it can be woken up
	//! Note: The task must have been marked as blocked
	inline bool canBeWokenUp()
	{
		// assert(_thread != nullptr);
		return (_countdownToBeWokenUp == 0);
	}

	//! \brief Indicates if it does not have any children
	inline bool doesNotNeedToBlockForChildren()
	{
		return (_removalCount == 1);
	}

	//! \brief Prevent this task to be scheduled when it is unblocked
	//!
	//! \returns true if this task is still not unblocked
	inline bool disableScheduling()
	{
		int countdown = _countdownToBeWokenUp.load();
		assert(countdown >= 0);

		// If it is 0 (unblocked), do not increment
		while (countdown > 0
			&& !_countdownToBeWokenUp.compare_exchange_strong(countdown, countdown + 1)) {
		}

		return (countdown > 0);
	}

	//! \brief Enable scheduling again for this task
	//!
	//! \returns true if this task is unblocked
	inline bool enableScheduling()
	{
		const int countdown = (_countdownToBeWokenUp.fetch_sub(1, std::memory_order_relaxed) - 1);
		assert(countdown >= 0);
		return (countdown == 0);
	}

	inline int getPendingChildTasks() const
	{
		return _countdownToBeWokenUp.load(std::memory_order_relaxed) - 1;
	}

	//! \brief Retrieve the list of data accesses
	TaskDataAccesses const &getDataAccesses() const
	{
		return _dataAccesses;
	}

	//! \brief Retrieve the list of data accesses
	TaskDataAccesses &getDataAccesses()
	{
		return _dataAccesses;
	}

	//! \brief Increase the number of predecessors
	void increasePredecessors(int amount=1)
	{
		_predecessorCount += amount;
	}

	//! \brief Decrease the number of predecessors
	//! \returns true if the task becomes ready
	bool decreasePredecessors(int amount=1)
	{
		const int res = (_predecessorCount-= amount);
		assert(res >= 0);
		return (res == 0);
	}

	//! \brief Set or unset the final flag
	void setFinal(bool finalValue)
	{
		_flags[final_flag] = finalValue;
	}
	//! \brief Check if the task is final
	bool isFinal() const
	{
		return _flags[final_flag];
	}

	//! \brief Set or unset the if0 flag
	void setIf0(bool if0Value)
	{
		_flags[if0_flag] = if0Value;
	}
	//! \brief Check if the task is in if0 mode
	bool isIf0() const
	{
		return _flags[if0_flag];
	}

	//! \brief Set or unset the taskloop flag
	void setTaskloop(bool taskloopValue)
	{
		_flags[taskloop_flag] = taskloopValue;
	}
	//! \brief Check if the task is a taskloop
	bool isTaskloop() const
	{
		return _flags[taskloop_flag];
	}

	//! \brief Set or unset the taskfor flag
	void setTaskfor(bool taskforValue)
	{
		_flags[taskfor_flag] = taskforValue;
	}
	//! \brief Check if the task is a taskfor
	bool isTaskfor() const
	{
		return _flags[taskfor_flag];
	}

	inline bool isRunnable() const
	{
		return !_flags[non_runnable_flag];
	}

	//! \brief Set the wait behavior
	inline void setDelayedRelease(bool delayedReleaseValue)
	{
		_flags[wait_flag] = delayedReleaseValue;
		_flags[nonlocal_wait_flag] = false;
	}
	//! \brief Check if the task has the wait clause
	bool mustDelayRelease() const
	{
		return _flags[wait_flag];
	}

	//! \brief Complete the delay of the dependency release
	//! It completes the delay of the dependency release
	//! enforced by a wait clause
	void completeDelayedRelease()
	{
		assert(_flags[wait_flag]);
		_flags[wait_flag] = false;
	}

	//! \brief Set delayed release of only the non-locally propagated
	//! accesses; i.e. those that will require a release access message
	//! rather than those that are propagated in the namespace. Delayed
	//! release is beneficial as it may unfragment accesses to combine
	//! messages.
	inline void setDelayedNonLocalRelease()
	{
		_flags[nonlocal_wait_flag] = true;
		//! Non-local wait is implemented as a variant of the wait clause,
		//! so also set the normal wait flag.
		_flags[wait_flag] = true;
	}

	//! \brief Check whether delayed release is only for non-locally
	//! propagated accesses.
	inline bool delayedReleaseNonLocalOnly() const
	{
		assert(_flags[wait_flag]);
		return _flags[nonlocal_wait_flag];
	}


	inline bool hasPreallocatedArgsBlock() const
	{
		return _flags[preallocated_args_block_flag];
	}

	inline bool isSpawned() const
	{
		return SpawnFunction::isSpawned(_taskInfo);
	}

	inline bool isRemoteWrapper() const
	{
		return _flags[remote_wrapper_flag];
	}

	// Check if this is a remote task (offloaded to this node)
	inline bool isRemoteTask() const
	{
		const bool ret =_flags[remote_flag];
		assert(ret ? (_parent != nullptr) : true);
		return ret;
	}

	// Check if this is an offloaded task (from this node)
	inline bool isOffloadedTask() const
	{
		const bool ret =_flags[offloaded_flag];
		assert(ret ? (_parent != nullptr) : true);
		return ret;
	}

	inline bool isPolling() const
	{
		return _flags[polling_flag];
	}

	inline size_t getFlags() const
	{
		return _flags.to_ulong();
	}

	//! \brief Retrieve the instrumentation-specific task identifier
	inline Instrument::task_id_t getInstrumentationTaskId() const
	{
		return _instrumentationTaskId;
	}

	//! \brief Increase the counter of events
	inline void increaseReleaseCount(int amount = 1)
	{
		assert(_countdownToRelease > 0);

		_countdownToRelease += amount;
	}

	//! \brief Decrease the counter of events
	//!
	//! \returns true iff the dependencies can be released
	inline bool decreaseReleaseCount(int amount = 1)
	{
		const int count = (_countdownToRelease -= amount);
		assert(count >= 0);
		return (count == 0);
	}

	//! \brief Return the number of symbols on the task
	inline int getNumSymbols()
	{
		return _taskInfo->num_symbols;
	}

	inline ComputePlace *getComputePlace() const
	{
		return _computePlace;
	}
	inline void setComputePlace(ComputePlace *computePlace)
	{
		_computePlace = computePlace;
	}

	inline MemoryPlace *getMemoryPlace() const
	{
		return _memoryPlace;
	}
	inline void setMemoryPlace(MemoryPlace *memoryPlace)
	{
		_memoryPlace = memoryPlace;
	}
	inline bool hasMemoryPlace() const
	{
		return _memoryPlace != nullptr;
	}

	//! \brief Get the device type for which this task is implemented
	inline int getDeviceType()
	{
		return _taskInfo->implementations[0].device_type_id;
	}

	//! \brief Get the device subtype for which this task is implemented, TODO: device_subtype_id.
	inline int getDeviceSubType()
	{
		return 0;
	}

	inline void *getDeviceData()
	{
		return _deviceData;
	}
	inline void setDeviceData(void *deviceData)
	{
		_deviceData = deviceData;
	}

	inline DeviceEnvironment &getDeviceEnvironment()
	{
		return _deviceEnvironment;
	}

	//! \brief Set the Execution Workflow for this Task
	inline void setWorkflow(ExecutionWorkflow::Workflow *workflow)
	{
#ifndef NDEBUG
		// This is not enforced, but usefull when we try to execute the notification step more than
		// once.
		if (_workflow == nullptr) {
			assert(workflow != nullptr);
		} else {
			assert(workflow == nullptr);
		}
#endif // NDEBUG
		_workflow = workflow;
	}
	//! \brief Get the Execution Workflow of the Task
	inline ExecutionWorkflow::Workflow *getWorkflow() const
	{
		return _workflow;
	}

	inline void setExecutionStep(ExecutionWorkflow::Step *step)
	{
		_executionStep = step;
	}
	inline ExecutionWorkflow::Step *getExecutionStep() const
	{
		return _executionStep;
	}

	//! \brief Get a label that identifies the tasktype
	inline const std::string getLabel() const
	{
		if (_taskInfo != nullptr) {
			if (_taskInfo->implementations != nullptr) {
				if (_taskInfo->implementations->task_label != nullptr) {
					return std::string(_taskInfo->implementations->task_label);
				} else if (_taskInfo->implementations->declaration_source != nullptr) {
					return std::string(_taskInfo->implementations->declaration_source);
				}
			}

			// If the label is empty, use the invocation source
			return std::string(_taskInvokationInfo->invocation_source);
		} else if (_parent != nullptr) {
			return _parent->getLabel();
		}

		return "Unlabeled";
	}

	inline void setConstraints(nanos6_task_constraints_t *address)
	{
		assert(_constraints == nullptr || _constraints == address);
		assert(address != nullptr);
		_constraints = address;

		*_constraints = default_task_constraints_t;
	}

	inline void initConstraints()
	{
		if (_constraints == nullptr) {
			assert(isTaskforSource());
			return;
		}

		// We set and initialize constrains. This could be done in the constructor, but requires
		// many changes with no real benefit.
		if (_taskInfo != nullptr
			&& _taskInfo->implementations != nullptr
			&& _taskInfo->implementations->get_constraints != nullptr) {

			nanos6_task_constraints_t tmp;
			_taskInfo->implementations->get_constraints(_argsBlock, &tmp);

			if (_constraints->cost == default_task_constraints_t.cost) {
				_constraints->cost = tmp.cost;
			}
			if (_constraints->stream == default_task_constraints_t.stream) {
				_constraints->stream = tmp.stream;
			}
			if (_constraints->node == default_task_constraints_t.node) {
				_constraints->node = tmp.node;
			}
		}
	}


	const inline nanos6_task_constraints_t * getConstraints() const
	{
		assert(_constraints != nullptr);
		return _constraints;
	}

	inline void setNode(int node)
	{
		assert(_constraints != nullptr);
		_constraints->node = node;
	}

	//! \brief Get the task's statistics
	inline TaskStatistics *getTaskStatistics()
	{
		return _taskStatistics;
	}

	//! \brief Get the task's hardware counter structures
	inline TaskHardwareCounters &getHardwareCounters()
	{
		return _hwCounters;
	}

	inline void markAsRemote()
	{
		_flags[remote_flag] = true;
	}

	inline void unmarkAsRemote()
	{
		_flags[remote_flag] = false;
	}

	inline void markAsOffloaded()
	{
		_flags[offloaded_flag] = true;
	}

	inline void setClusterContext(TaskOffloading::ClusterTaskContext *clusterContext)
	{
		assert(clusterContext != nullptr);
		_clusterContext = clusterContext;
	}

	inline TaskOffloading::ClusterTaskContext *getClusterContext() const
	{
		return _clusterContext;
	}

	inline bool isStreamExecutor() const
	{
		return _flags[stream_executor_flag];
	}

	inline bool isStreamTask() const
	{
		return _flags[stream_flag];
	}

	inline void setParentSpawnCallback(StreamFunctionCallback *callback)
	{
		_parentSpawnCallback = callback;
	}

	inline StreamFunctionCallback *getParentSpawnCallback() const
	{
		return _parentSpawnCallback;
	}

	inline void markAsMainTask()
	{
		_flags[main_task_flag] = true;
	}

	inline bool isMainTask() const
	{
		return _flags[main_task_flag];
	}

	inline TasktypeData *getTasktypeData() const
	{
		if (_taskInfo != nullptr) {
			return (TasktypeData *) _taskInfo->task_type_data;
		}

		return nullptr;
	}

	virtual inline void registerDependencies(bool = false)
	{
		_taskInfo->register_depinfo(_argsBlock, nullptr, this);
	}

	virtual inline bool isDisposable() const
	{
		return true;
	}

	virtual inline bool isTaskloopSource() const
	{
		return false;
	}

	virtual inline bool isTaskloopFor() const
	{
		return false;
	}

	virtual inline bool isTaskloopOffloader() const
	{
		return false;
	}

	virtual inline bool isTaskforCollaborator() const
	{
		return false;
	}

	virtual inline bool isTaskforSource() const
	{
		return false;
	}

	inline int getNestingLevel() const
	{
		return _nestingLevel;
	}

	virtual inline void increaseMaxChildDependencies()
	{
	}

<<<<<<< HEAD
	bool isNodeNamespace() const
	{
		const bool ret = _flags[remote_wrapper_flag] && _flags[polling_flag];

		if (ret) {
			assert(_flags[preallocated_args_block_flag]);
			return true;
		}

		return false;
	}

	inline bool isRemoteTaskInNamespace() const
	{
		// isRemoteTask asserts the parent is non null when true
		return isRemoteTask() && _parent && _parent->isNodeNamespace();
	}

	//! Set the DataReleaseStep of the task. The task must not
	//! have a DataReleaseStep already
	void setDataReleaseStep(ExecutionWorkflow::DataReleaseStep *step)
	{
		assert(!hasDataReleaseStep());
		assert(step != nullptr);

		_dataReleaseStep = step;
	}

	//! Unset the DataReleaseStep of the access. The access must
	//! have a DataReleaseStep already
	void unsetDataReleaseStep()
	{
		assert(hasDataReleaseStep());

		_dataReleaseStep = nullptr;
	}

	//! Get the DataReleaseStep of the access.
	ExecutionWorkflow::DataReleaseStep *getDataReleaseStep() const
	{
		return _dataReleaseStep;
	}

	//! Check if the access has a DataReleaseStep
	bool hasDataReleaseStep() const
	{
		return (_dataReleaseStep != nullptr);
	}


	Task *getOffloadedPredecesor() const
	{
		return _offloadedTask;
	}

	OffloadedTaskIdManager::OffloadedTaskId getOffloadedTaskId() const
	{
		return _offloadedTaskId;
	}

	void setOffloadedTaskId(OffloadedTaskIdManager::OffloadedTaskId taskId)
	{
		_offloadedTaskId = taskId;
	}

=======
	inline void computeNUMAAffinity(ComputePlace *computePlace)
	{
		_NUMAHint = _dataAccesses.computeNUMAAffinity(computePlace);
	}

	inline uint64_t getNUMAHint() const
	{
		return _NUMAHint;
	}
>>>>>>> 443f6d83
};


#pragma GCC diagnostic push


#endif // TASK_HPP
<|MERGE_RESOLUTION|>--- conflicted
+++ resolved
@@ -130,15 +130,13 @@
 	//! Scheduling hint used by the scheduler
 	ReadyTaskHint _schedulingHint;
 
-<<<<<<< HEAD
 	//! DataReleaseStep related with this task
 	SpinLock _releaseStepInfoLock;
 	ExecutionWorkflow::DataReleaseStep *_dataReleaseStep;
 	friend class ExecutionWorkflow::DataReleaseStep;
-=======
+
 	//! NUMA Locality scheduling hints
 	uint64_t _NUMAHint;
->>>>>>> 443f6d83
 
 protected:
 	//! The thread assigned to this task, nullptr if the task has finished (but possibly waiting its children)
@@ -1046,7 +1044,6 @@
 	{
 	}
 
-<<<<<<< HEAD
 	bool isNodeNamespace() const
 	{
 		const bool ret = _flags[remote_wrapper_flag] && _flags[polling_flag];
@@ -1112,7 +1109,6 @@
 		_offloadedTaskId = taskId;
 	}
 
-=======
 	inline void computeNUMAAffinity(ComputePlace *computePlace)
 	{
 		_NUMAHint = _dataAccesses.computeNUMAAffinity(computePlace);
@@ -1122,7 +1118,6 @@
 	{
 		return _NUMAHint;
 	}
->>>>>>> 443f6d83
 };
 
 
