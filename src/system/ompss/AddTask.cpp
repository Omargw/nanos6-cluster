// This is for posix_memalign
#ifndef _XOPEN_SOURCE
#define _XOPEN_SOURCE 600
#endif

#include "api/nanos6_rt_interface.h"
#include "executors/threads/ThreadManager.hpp"
#include "executors/threads/WorkerThread.hpp"
#include "hardware/places/ComputePlace.hpp"
#include "lowlevel/FatalErrorHandler.hpp"
#include "scheduling/Scheduler.hpp"
#include "tasks/Task.hpp"

#include <DataAccessRegistration.hpp>

#include <InstrumentAddTask.hpp>
#include <InstrumentTaskStatus.hpp>

#include <cassert>
#include <cstdlib>


#define DATA_ALIGNMENT_SIZE sizeof(void *)
#define TASK_ALIGNMENT 128


void nanos_create_task(nanos_task_info *taskInfo, nanos_task_invocation_info *taskInvocationInfo, size_t args_block_size, void **args_block_pointer, void **task_pointer)
{
	Instrument::task_id_t taskId = Instrument::enterAddTask(taskInfo, taskInvocationInfo);
	
	// Alignment fixup
	size_t missalignment = args_block_size & (DATA_ALIGNMENT_SIZE - 1);
	size_t correction = (DATA_ALIGNMENT_SIZE - missalignment) & (DATA_ALIGNMENT_SIZE - 1);
	args_block_size += correction;
	
	// Allocation and layout
	int rc = posix_memalign(args_block_pointer, TASK_ALIGNMENT, args_block_size + sizeof(Task));
	FatalErrorHandler::handle(rc, " when trying to allocate memory for a new task of type '", taskInfo->task_label, "' with args block of size ", args_block_size);
	
	// Operate directly over references to the user side variables
	void *&args_block = *args_block_pointer;
	void *&task = *task_pointer;
	
	task = (char *)args_block + args_block_size;
	
	// Construct the Task object
	new (task) Task(args_block, taskInfo, taskInvocationInfo, /* Delayed to the submit call */ nullptr, taskId);
}


void nanos_submit_task(void *taskHandle)
{
	Task *task = (Task *) taskHandle;
	assert(task != nullptr);
	
	Task *parent = nullptr;
	WorkerThread *currentWorkerThread = WorkerThread::getCurrentWorkerThread();
<<<<<<< HEAD
	
	ComputePlace *hardwarePlace = nullptr;
	if (__builtin_expect((currentWorkerThread != nullptr), 1)) {
=======
	HardwarePlace *hardwarePlace = nullptr;
	
	if (currentWorkerThread != nullptr) {
>>>>>>> 320a016e
		assert(currentWorkerThread->getTask() != nullptr);
		parent = currentWorkerThread->getTask();
		assert(parent != nullptr);
		
		hardwarePlace = currentWorkerThread->getComputePlace();
		assert(hardwarePlace != nullptr);
		
		task->setParent(parent);
	}
	
	Instrument::createdTask(task, task->getInstrumentationTaskId());
	
	bool ready = true;
	nanos_task_info *taskInfo = task->getTaskInfo();
	assert(taskInfo != 0);
	if (taskInfo->register_depinfo != 0) {
		ready = DataAccessRegistration::registerTaskDataAccesses(task);
	}
	
	if (ready) {
<<<<<<< HEAD
		ComputePlace *idleComputePlace = Scheduler::addReadyTask(task, hardwarePlace);
		assert((currentWorkerThread != nullptr) || (idleComputePlace == nullptr)); // The main task is added before the scheduler
=======
		HardwarePlace *idleHardwarePlace = Scheduler::addReadyTask(task, hardwarePlace, SchedulerInterface::SchedulerInterface::CHILD_TASK_HINT);
		assert((currentWorkerThread != nullptr) || (idleHardwarePlace == nullptr)); // The main task is added before the scheduler
>>>>>>> 320a016e
		
		if (idleComputePlace != nullptr) {
			ThreadManager::resumeIdle((CPU *) idleComputePlace);
		}
	} else {
		Instrument::taskIsPending(task->getInstrumentationTaskId());
	}
	
	Instrument::exitAddTask(task->getInstrumentationTaskId());
}
<|MERGE_RESOLUTION|>--- conflicted
+++ resolved
@@ -55,15 +55,9 @@
 	
 	Task *parent = nullptr;
 	WorkerThread *currentWorkerThread = WorkerThread::getCurrentWorkerThread();
-<<<<<<< HEAD
-	
 	ComputePlace *hardwarePlace = nullptr;
-	if (__builtin_expect((currentWorkerThread != nullptr), 1)) {
-=======
-	HardwarePlace *hardwarePlace = nullptr;
 	
 	if (currentWorkerThread != nullptr) {
->>>>>>> 320a016e
 		assert(currentWorkerThread->getTask() != nullptr);
 		parent = currentWorkerThread->getTask();
 		assert(parent != nullptr);
@@ -84,13 +78,8 @@
 	}
 	
 	if (ready) {
-<<<<<<< HEAD
-		ComputePlace *idleComputePlace = Scheduler::addReadyTask(task, hardwarePlace);
-		assert((currentWorkerThread != nullptr) || (idleComputePlace == nullptr)); // The main task is added before the scheduler
-=======
-		HardwarePlace *idleHardwarePlace = Scheduler::addReadyTask(task, hardwarePlace, SchedulerInterface::SchedulerInterface::CHILD_TASK_HINT);
+		ComputePlace *idleHardwarePlace = Scheduler::addReadyTask(task, hardwarePlace, SchedulerInterface::SchedulerInterface::CHILD_TASK_HINT);
 		assert((currentWorkerThread != nullptr) || (idleHardwarePlace == nullptr)); // The main task is added before the scheduler
->>>>>>> 320a016e
 		
 		if (idleComputePlace != nullptr) {
 			ThreadManager::resumeIdle((CPU *) idleComputePlace);
