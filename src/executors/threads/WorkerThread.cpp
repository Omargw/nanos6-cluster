#include "CPUActivation.hpp"
#include "TaskFinalization.hpp"
#include "ThreadManager.hpp"
#include "WorkerThread.hpp"
#include "scheduling/Scheduler.hpp"
#include "tasks/Task.hpp"
#include "hardware/Machine.hpp"
#include "memory/directory/Directory.hpp"
#include "memory/Globals.hpp"

#include <DataAccessRegistration.hpp>

#include <InstrumentTaskExecution.hpp>
#include <InstrumentTaskStatus.hpp>

#include <atomic>

#include <pthread.h>


__thread WorkerThread *WorkerThread::_currentWorkerThread = nullptr;


WorkerThread::WorkerThread(CPU *cpu)
	: _cpu(cpu), _cpuToBeResumedOn(nullptr), _mustShutDown(false)
{
	start(&cpu->_pthreadAttr);
}


void *WorkerThread::body()
{
	ThreadManager::threadStartup(this);
	
	while (!_mustShutDown) {
		CPUActivation::activationCheck(this);
		
		if (_task == nullptr) {
			std::atomic<Task *> pollingSlot(nullptr);
			
			if (Scheduler::requestPolling(_cpu, &pollingSlot)) {
				while ((_task == nullptr) && !ThreadManager::mustExit() && CPUActivation::acceptsWork(_cpu)) {
					// Keep trying
					pollingSlot.compare_exchange_strong(_task, nullptr);
				}
				
				if (ThreadManager::mustExit()) {
					bool worked = Scheduler::releasePolling(_cpu, &pollingSlot);
					assert(worked && "A failure to release the scheduler polling slot means that the thread has got a task assigned, however the runtime is shutting down");
				}
				
				if (!CPUActivation::acceptsWork(_cpu)) {
					// The CPU is about to be disabled
					
					// Release the polling slot
					Scheduler::releasePolling(_cpu, &pollingSlot);
					
					// We may already have a task assigned through
					pollingSlot.compare_exchange_strong(_task, nullptr);
				}
			} else {
				// Did not receive neither the polling slot nor a task
			}
		} else {
			// The thread has been preassigned a task before being resumed
		}
		
		if (_task != nullptr) {
			WorkerThread *assignedThread = _task->getThread();
			
			// A task already assigned to another thread
			if (assignedThread != nullptr) {
				_task = nullptr;
				
				ThreadManager::addIdler(this);
				ThreadManager::switchThreads(this, assignedThread);
			} else {
				handleTask();
				_task = nullptr;
			}
		} else {
			// The code below is protected by a condition because under certain CPU activation/deactivation
			// cases, the call to CPUActivation::activationCheck may have put the thread in the idle queue
			// and the shutdown mechanism may have waken up the thread. In that case we do not want the
			// thread to go back to the idle queue. The previous case does not need the condition because
			// there is a task to be run and thus the program cannot be performing (a regular) shutdown.
			if (!_mustShutDown) {
				ThreadManager::addIdler(this);
				ThreadManager::switchThreads(this, nullptr);
			}
		}
	}
	
	ThreadManager::threadShutdownSequence(this);
	
	assert(false);
	return nullptr;
}


void WorkerThread::handleTask()
{
    if(_task->hasPendingCopies()) {
        // task is preReady
        //! Do some data transferences if any
        //! How do I know which is the destCache? 
        GenericCache * destCache = _task->getCache();
        if(destCache == nullptr) {
            size_t * cachesData = (size_t *) malloc(MAX_CACHES * sizeof(size_t));
            Directory::analyze(_task->getDataAccesses(), cachesData);
            int bestCache = 0;
            size_t max = 0;
            for(int i=0; i<MAX_CACHES; i++) {
                if(cachesData[i] >= max) {
                    max = cachesData[i];
                    bestCache = i;
                }
            }
<<<<<<< HEAD
            destCache = Machine::getMachine()->getMemoryNode(bestCache)->getCache();
=======
            GenericCache * destCache = Machine::getMachine()->getMemoryNode(bestCache)->getCache();
>>>>>>> b50f6330
            _task->setCache(destCache);
        }
        //! How do I know which is the sourceCache? 
        int sourceCache = -1;
        destCache->copyData(sourceCache, _task);
    }
    else {
        // task is ready
        _task->setThread(this);

        Instrument::task_id_t taskId = _task->getInstrumentationTaskId();
        Instrument::startTask(taskId, _cpu->_virtualCPUId, _instrumentationId);
        Instrument::taskIsExecuting(taskId);

        // Run the task
        std::atomic_thread_fence(std::memory_order_acquire);
        _task->body();
        std::atomic_thread_fence(std::memory_order_release);

        Instrument::taskIsZombie(taskId);
        Instrument::endTask(taskId, _cpu->_virtualCPUId, _instrumentationId);

        // Release successors
        DataAccessRegistration::unregisterTaskDataAccesses(_task);
        // Release copies
        GenericCache * destCache = _task->getCache();
        destCache->releaseCopies(_task);

        if (_task->markAsFinished()) {
            TaskFinalization::disposeOrUnblockTask(_task, _cpu, this);
        }
    }

	_task = nullptr;
}

<|MERGE_RESOLUTION|>--- conflicted
+++ resolved
@@ -108,19 +108,16 @@
         if(destCache == nullptr) {
             size_t * cachesData = (size_t *) malloc(MAX_CACHES * sizeof(size_t));
             Directory::analyze(_task->getDataAccesses(), cachesData);
-            int bestCache = 0;
-            size_t max = 0;
+            int bestCache = -1;
+            size_t max = -1;
             for(int i=0; i<MAX_CACHES; i++) {
-                if(cachesData[i] >= max) {
+                if(cachesData[i] > max) {
                     max = cachesData[i];
                     bestCache = i;
                 }
             }
-<<<<<<< HEAD
+            assert(bestCache != -1 && "No caches available");
             destCache = Machine::getMachine()->getMemoryNode(bestCache)->getCache();
-=======
-            GenericCache * destCache = Machine::getMachine()->getMemoryNode(bestCache)->getCache();
->>>>>>> b50f6330
             _task->setCache(destCache);
         }
         //! How do I know which is the sourceCache? 
