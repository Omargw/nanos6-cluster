#include "CPUActivation.hpp"
#include "TaskFinalization.hpp"
#include "ThreadManager.hpp"
#include "WorkerThread.hpp"
#include "scheduling/Scheduler.hpp"
#include "tasks/Task.hpp"
#include "hardware/Machine.hpp"

#include <DataAccessRegistration.hpp>

#include <InstrumentTaskExecution.hpp>
#include <InstrumentTaskStatus.hpp>

#include <atomic>

#include <pthread.h>


__thread WorkerThread *WorkerThread::_currentWorkerThread = nullptr;


WorkerThread::WorkerThread(CPU *cpu)
	: _cpu(cpu), _cpuToBeResumedOn(nullptr), _mustShutDown(false)
{
	start(&cpu->_pthreadAttr);
}


void *WorkerThread::body()
{
	ThreadManager::threadStartup(this);
	
	while (!_mustShutDown) {
<<<<<<< HEAD
		if (!CPUActivation::acceptsWork(_cpu)) {
			Scheduler::disableComputePlace(_cpu);
			CPUActivation::activationCheck(this);
			Scheduler::enableComputePlace(_cpu);
		}
=======
		CPUActivation::activationCheck(this);
>>>>>>> 10a670fe
		
		if (_task == nullptr) {
			std::atomic<Task *> pollingSlot(nullptr);
			
			if (Scheduler::requestPolling(_cpu, &pollingSlot)) {
				while ((_task == nullptr) && !ThreadManager::mustExit() && CPUActivation::acceptsWork(_cpu)) {
					// Keep trying
					pollingSlot.compare_exchange_strong(_task, nullptr);
				}
				
				if (ThreadManager::mustExit()) {
					bool worked = Scheduler::releasePolling(_cpu, &pollingSlot);
					assert(worked && "A failure to release the scheduler polling slot means that the thread has got a task assigned, however the runtime is shutting down");
				}
				
				if (!CPUActivation::acceptsWork(_cpu)) {
					// The CPU is about to be disabled
					
					// Release the polling slot
					Scheduler::releasePolling(_cpu, &pollingSlot);
					
					// We may already have a task assigned through
					pollingSlot.compare_exchange_strong(_task, nullptr);
				}
			} else {
				// Did not receive neither the polling slot nor a task
			}
		} else {
			// The thread has been preassigned a task before being resumed
		}
		
		if (_task != nullptr) {
			WorkerThread *assignedThread = _task->getThread();
			
			// A task already assigned to another thread
			if (assignedThread != nullptr) {
				_task = nullptr;
				
				ThreadManager::addIdler(this);
				ThreadManager::switchThreads(this, assignedThread);
			} else {
				handleTask();
				_task = nullptr;
			}
		} else {
			// The code below is protected by a condition because under certain CPU activation/deactivation
			// cases, the call to CPUActivation::activationCheck may have put the thread in the idle queue
			// and the shutdown mechanism may have waken up the thread. In that case we do not want the
			// thread to go back to the idle queue. The previous case does not need the condition because
			// there is a task to be run and thus the program cannot be performing (a regular) shutdown.
			if (!_mustShutDown) {
				ThreadManager::addIdler(this);
				ThreadManager::switchThreads(this, nullptr);
			}
		}
	}
	
	ThreadManager::threadShutdownSequence(this);
	
	assert(false);
	return nullptr;
}


void WorkerThread::handleTask()
{
    if(_task->hasPendingCopies()) {
        // task is preReady
        //! Do some data transferences if any
        //! How do I know which is the destCache? 
        GenericCache * destCache = Machine::getMachine()->getMemoryNode(0)->getCache();;
        //! How do I know which is the sourceCache? 
        unsigned int sourceCache = 0;
        //! homeNode is specified in the dataAccess
        unsigned int homeNode = 0;
        destCache->copyData(sourceCache, homeNode, _task);
    }
    else {
        // task is ready
        _task->setThread(this);

        Instrument::task_id_t taskId = _task->getInstrumentationTaskId();
        Instrument::startTask(taskId, _cpu->_virtualCPUId, _instrumentationId);
        Instrument::taskIsExecuting(taskId);

        // Run the task
        std::atomic_thread_fence(std::memory_order_acquire);
        _task->body();
        std::atomic_thread_fence(std::memory_order_release);

        Instrument::taskIsZombie(taskId);
        Instrument::endTask(taskId, _cpu->_virtualCPUId, _instrumentationId);

        // Release successors
        DataAccessRegistration::unregisterTaskDataAccesses(_task);

        if (_task->markAsFinished()) {
            TaskFinalization::disposeOrUnblockTask(_task, _cpu, this);
        }
    }

	_task = nullptr;
}

<|MERGE_RESOLUTION|>--- conflicted
+++ resolved
@@ -31,15 +31,7 @@
 	ThreadManager::threadStartup(this);
 	
 	while (!_mustShutDown) {
-<<<<<<< HEAD
-		if (!CPUActivation::acceptsWork(_cpu)) {
-			Scheduler::disableComputePlace(_cpu);
-			CPUActivation::activationCheck(this);
-			Scheduler::enableComputePlace(_cpu);
-		}
-=======
 		CPUActivation::activationCheck(this);
->>>>>>> 10a670fe
 		
 		if (_task == nullptr) {
 			std::atomic<Task *> pollingSlot(nullptr);
