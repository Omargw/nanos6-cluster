--- conflicted
+++ resolved
@@ -134,33 +134,25 @@
 				case CPU::enabling_status:
 					successful = cpu->_activationStatus.compare_exchange_strong(currentStatus, CPU::enabled_status);
 					if (successful) {
-						Scheduler::enableHardwarePlace(cpu);
+						Scheduler::enableComputePlace(cpu);
 					}
 					break;
 				case CPU::disabling_status:
 					successful = cpu->_activationStatus.compare_exchange_strong(currentStatus, CPU::disabled_status);
 					if (successful) {
-<<<<<<< HEAD
-						ComputePlace *idleComputePlace = Scheduler::getIdleComputePlace();
-						assert(idleComputePlace != cpu);
-						
-						if (idleComputePlace != nullptr) {
-							ThreadManager::resumeIdle((CPU *) idleComputePlace);
-=======
 						// Mark the Hardware Place as disabled
-						Scheduler::disableHardwarePlace(cpu);
+						Scheduler::disableComputePlace(cpu);
 						
 						successful = false; // Loop again, since things may have changed
 						
-						HardwarePlace *idleHardwarePlace = Scheduler::getIdleHardwarePlace();
-						if (idleHardwarePlace != nullptr) {
+						ComputePlace *idleComputePlace = Scheduler::getIdleComputePlace();
+						if (idleComputePlace != nullptr) {
 							// Migrate the thread to the idle hardware place
-							ThreadManager::migrateThread(currentThread, (CPU *) idleHardwarePlace);
+							ThreadManager::migrateThread(currentThread, (CPU *) idleComputePlace);
 						} else {
 							// There is no available hardware place, so this thread becomes idle
 							ThreadManager::addIdler(currentThread);
 							ThreadManager::switchThreads(currentThread, nullptr);
->>>>>>> 10a670fe
 						}
 					}
 					break;
